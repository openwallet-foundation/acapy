--- conflicted
+++ resolved
@@ -1,9 +1,5 @@
 ARG python_version=3.9.16
-<<<<<<< HEAD
-FROM python:${python_version}-slim-buster
-=======
 FROM python:${python_version}-slim-bullseye
->>>>>>> 9fc598ff
 
 RUN apt-get update -y && \
     apt-get install -y --no-install-recommends \
@@ -15,18 +11,9 @@
 
 RUN pip install --no-cache-dir poetry
 
-<<<<<<< HEAD
-RUN pip3 install --no-cache-dir \
-    -r requirements.txt \
-    -r requirements.askar.txt \
-    -r requirements.bbs.txt \
-    -r requirements.dev.txt \
-    -r requirements.anoncreds.txt
-=======
 ADD ./README.md pyproject.toml ./poetry.lock ./
 
-RUN poetry install --no-root --no-directory -E "askar bbs"
->>>>>>> 9fc598ff
+RUN poetry install --no-root --no-directory -E "askar bbs anoncreds-rs"
 
 ADD . .
 
