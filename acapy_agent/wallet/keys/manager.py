"""Multikey class."""

import logging
from ...core.profile import ProfileSession
from ...resolver.did_resolver import DIDResolver
from ..base import BaseWallet
from ..key_type import ED25519, P256, BLS12381G1G2, KeyType
from ..util import b58_to_bytes, bytes_to_b58
from ...utils.multiformats import multibase
from ...wallet.error import WalletError, WalletNotFoundError
<<<<<<< HEAD
from pydid import VerificationMethod

LOGGER = logging.getLogger(__name__)
=======
from ...resolver.did_resolver import DIDResolver
>>>>>>> ff90b948

DEFAULT_ALG = "ed25519"
ALG_MAPPINGS = {
    "ed25519": {
        "key_type": ED25519,
        "multikey_prefix": "z6Mk",
        "prefix_hex": "ed01",
        "prefix_length": 2,
    },
    "p256": {
        "key_type": P256,
        "multikey_prefix": "zDn",
        "prefix_hex": "8024",
        "prefix_length": 2,
    },
    "bls12381g2": {
        "key_type": BLS12381G1G2,
        "multikey_prefix": "zUC7",
        "prefix_hex": "eb01",
        "prefix_length": 2,
    },
}


def multikey_to_verkey(multikey: str):
    """Transform multikey to verkey."""

    alg = key_type_from_multikey(multikey).key_type
    prefix_length = ALG_MAPPINGS[alg]["prefix_length"]
    public_bytes = bytes(bytearray(multibase.decode(multikey))[prefix_length:])

    return bytes_to_b58(public_bytes)


def verkey_to_multikey(verkey: str, alg: str):
    """Transform verkey to multikey."""

    prefix_hex = ALG_MAPPINGS[alg]["prefix_hex"]
    prefixed_key_hex = f"{prefix_hex}{b58_to_bytes(verkey).hex()}"

    return multibase.encode(bytes.fromhex(prefixed_key_hex), "base58btc")


def key_type_from_multikey(multikey: str) -> KeyType:
    """Derive key_type class from multikey prefix."""
    for mapping in ALG_MAPPINGS:
        if multikey.startswith(ALG_MAPPINGS[mapping]["multikey_prefix"]):
            return ALG_MAPPINGS[mapping]["key_type"]

    raise MultikeyManagerError(f"Unsupported key algorithm for multikey {multikey}.")


def multikey_from_verification_method(verification_method: VerificationMethod) -> str:
    """Derive a multikey from a VerificationMethod."""
    if verification_method.type == "Multikey":
        multikey = verification_method.public_key_multibase

    elif verification_method.type == "Ed25519VerificationKey2018":
        multikey = verkey_to_multikey(
            verification_method.public_key_base58, alg="ed25519"
        )

    elif verification_method.type == "Ed25519VerificationKey2020":
        multikey = verification_method.public_key_multibase

    elif verification_method.type == "Bls12381G2Key2020":
        multikey = verkey_to_multikey(
            verification_method.public_key_base58, alg="bls12381g2"
        )
    # TODO address JsonWebKey based verification methods

    else:
        raise MultikeyManagerError("Unknown verification method type.")

    return multikey


class MultikeyManagerError(Exception):
    """Generic MultikeyManager Error."""


class MultikeyManager:
    """Class for managing wallet keys."""

    def __init__(self, session: ProfileSession):
        """Initialize the MultikeyManager."""

        self.session: ProfileSession = session
        self.wallet: BaseWallet = session.inject(BaseWallet)

    async def resolve_and_bind_kid(self, kid: str):
        """Fetch key if exists, otherwise resolve and bind it.

        This function is idempotent.
        """
        if await self.kid_exists(kid):
            LOGGER.debug(f"kid {kid} already bound in storage, will not resolve.")
            return await self.from_kid(kid)
        else:
            multikey = await self.resolve_multikey_from_verification_method_id(kid)
            LOGGER.debug(
                f"kid {kid} binding not found in storage, \
                binding to resolved multikey {multikey}."
            )
            return await self.update(multikey, kid)

    async def resolve_multikey_from_verification_method_id(self, kid: str):
        """Derive a multikey from the verification method ID."""
        resolver = self.session.inject(DIDResolver)
        verification_method = await resolver.dereference(
            profile=self.session.profile, did_url=kid
        )

        return multikey_from_verification_method(verification_method)

    def key_type_from_multikey(self, multikey: str) -> KeyType:
        """Derive key_type class from multikey prefix."""
        for mapping in ALG_MAPPINGS:
            if multikey.startswith(ALG_MAPPINGS[mapping]["multikey_prefix"]):
                return ALG_MAPPINGS[mapping]["key_type"]

        raise MultikeyManagerError(f"Unsupported key algorithm for multikey {multikey}.")

    async def kid_exists(self, kid: str):
        """Check if kid exists."""

        try:
            key = await self.wallet.get_key_by_kid(kid=kid)

<<<<<<< HEAD
            if key:
                return True
            return False
=======
            if not key:
                return False
            return True
>>>>>>> ff90b948

        except (WalletError, WalletNotFoundError, AttributeError):
            return False

    async def multikey_exists(self, multikey: str):
        """Check if a multikey exists in the wallet."""

        try:
            key_info = await self.wallet.get_signing_key(
                verkey=multikey_to_verkey(multikey)
            )

            if key_info:
                return True
            return False

        except (WalletError, WalletNotFoundError, AttributeError):
            return False

    async def from_kid(self, kid: str):
        """Fetch a single key."""

        key_info = await self.wallet.get_key_by_kid(kid=kid)
        if not key_info:
            return None

        return {
            "kid": key_info.kid,
            "multikey": verkey_to_multikey(
                key_info.verkey, alg=key_info.key_type.key_type
            ),
        }

    async def from_multikey(self, multikey: str):
        """Fetch a single key."""

        key_info = await self.wallet.get_signing_key(verkey=multikey_to_verkey(multikey))

        return {
            "kid": key_info.kid,
            "multikey": verkey_to_multikey(
                key_info.verkey, alg=key_info.key_type.key_type
            ),
        }

    async def create(self, seed: str = None, alg: str = DEFAULT_ALG):
        """Create a new key pair."""

        if alg not in ALG_MAPPINGS:
            raise MultikeyManagerError(
                f"Unknown key algorithm, use one of {list(ALG_MAPPINGS.keys())}."
            )

        key_type = ALG_MAPPINGS[alg]["key_type"]
        key_info = await self.wallet.create_key(key_type=key_type, seed=seed)

        return {
            "kid": key_info.kid,
            "multikey": verkey_to_multikey(key_info.verkey, alg=alg),
        }

    async def update(self, multikey: str, kid: str):
        """Assign a new kid to a key pair."""

        if kid and await self.kid_exists(kid=kid):
            raise MultikeyManagerError(f"kid '{kid}' already exists in wallet.")

        key_info = await self.wallet.assign_kid_to_key(
            verkey=multikey_to_verkey(multikey), kid=kid
        )

        return {
            "kid": key_info.kid,
            "multikey": verkey_to_multikey(
                key_info.verkey, alg=key_info.key_type.key_type
            ),
        }

    async def unbind(self, multikey: str, kid: str):
        """Unbind a kid from key pair."""

        key_info = await self.wallet.remove_kid_from_key(multikey=multikey, kid=kid)

        return {
            "kid": key_info.kid,
            "multikey": verkey_to_multikey(
                key_info.verkey, alg=key_info.key_type.key_type
            ),
        }<|MERGE_RESOLUTION|>--- conflicted
+++ resolved
@@ -8,13 +8,9 @@
 from ..util import b58_to_bytes, bytes_to_b58
 from ...utils.multiformats import multibase
 from ...wallet.error import WalletError, WalletNotFoundError
-<<<<<<< HEAD
 from pydid import VerificationMethod
 
 LOGGER = logging.getLogger(__name__)
-=======
-from ...resolver.did_resolver import DIDResolver
->>>>>>> ff90b948
 
 DEFAULT_ALG = "ed25519"
 ALG_MAPPINGS = {
@@ -144,15 +140,9 @@
         try:
             key = await self.wallet.get_key_by_kid(kid=kid)
 
-<<<<<<< HEAD
-            if key:
-                return True
-            return False
-=======
             if not key:
                 return False
             return True
->>>>>>> ff90b948
 
         except (WalletError, WalletNotFoundError, AttributeError):
             return False
