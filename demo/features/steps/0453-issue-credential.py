from behave import given, when, then
import json
from time import sleep
import time

from bdd_support.agent_backchannel_client import (
    agent_container_DELETE,
    aries_container_create_schema_cred_def,
    aries_container_issue_credential,
    aries_container_receive_credential,
    read_schema_data,
    read_credential_data,
    agent_container_GET,
    agent_container_POST,
    async_sleep,
)
from runners.agent_container import AgentContainer
from runners.support.agent import (
    CRED_FORMAT_INDY,
    CRED_FORMAT_JSON_LD,
    DID_METHOD_SOV,
    DID_METHOD_KEY,
    KEY_TYPE_ED255,
    KEY_TYPE_BLS,
    SIG_TYPE_BLS,
)


# This step is defined in another feature file
# Given "Acme" and "Bob" have an existing connection


@given('"{issuer}" is ready to issue a credential for {schema_name}')
@then('"{issuer}" is ready to issue a credential for {schema_name}')
def step_impl(context, issuer, schema_name):
    agent = context.active_agents[issuer]

    schema_info = read_schema_data(schema_name)
    cred_def_id = aries_container_create_schema_cred_def(
        agent["agent"],
        schema_info["schema"]["schema_name"],
        schema_info["schema"]["attributes"],
        version=schema_info["schema"]["schema_version"],
    )

    # confirm the cred def was actually created
    async_sleep(2.0)
    cred_def_saved = agent_container_GET(
        agent["agent"], "/credential-definitions/" + cred_def_id
    )
    assert cred_def_saved

    context.schema_name = schema_name
    context.cred_def_id = cred_def_id


@given('Using anoncreds, "{issuer}" is ready to issue a credential for {schema_name}')
@then('Using anoncreds, "{issuer}" is ready to issue a credential for {schema_name}')
def step_impl(context, issuer, schema_name):
    agent = context.active_agents[issuer]

    schema_info = read_schema_data(schema_name)

    cred_def_id = aries_container_create_schema_cred_def(
        agent["agent"],
        schema_info["schema"]["name"],
        schema_info["schema"]["attrNames"],
        version=schema_info["schema"]["version"],
    )

    # confirm the cred def was actually created
    async_sleep(2.0)
    cred_def_saved = agent_container_GET(
        agent["agent"], f"/anoncreds/credential-definition/{cred_def_id}"
    )
    assert cred_def_saved

    context.schema_name = schema_name
    context.cred_def_id = cred_def_id


@given('"{issuer}" offers a credential with data {credential_data}')
@when('"{issuer}" offers a credential with data {credential_data}')
def step_impl(context, issuer, credential_data):
    agent = context.active_agents[issuer]

    cred_attrs = read_credential_data(context.schema_name, credential_data)
    cred_exchange = aries_container_issue_credential(
        agent["agent"],
        context.cred_def_id,
        cred_attrs,
    )

    context.cred_attrs = cred_attrs
    context.cred_exchange = cred_exchange

    # TODO Check the issuers State
    # assert resp_json["state"] == "offer-sent"

    # TODO Check the state of the holder after issuers call of send-offer
    # assert expected_agent_state(context.holder_url, "issue-credential", context.cred_thread_id, "offer-received")


@given('"{issuer}" offers and deletes a credential with data {credential_data}')
@when('"{issuer}" offers and deletes a credential with data {credential_data}')
def step_impl(context, issuer, credential_data):
    agent = context.active_agents[issuer]

    cred_attrs = read_credential_data(context.schema_name, credential_data)
    cred_exchange = aries_container_issue_credential(
        agent["agent"],
        context.cred_def_id,
        cred_attrs,
    )

    context.cred_attrs = cred_attrs
    context.cred_exchange = cred_exchange

    # delete this immediately, hopefully this is committed before the holder "accepts" it
    resp = agent_container_DELETE(
        agent["agent"],
        f"/issue-credential-2.0/records/{cred_exchange['cred_ex_id']}",
    )

    # TODO Check the issuers State
    # assert resp_json["state"] == "offer-sent"

    # TODO Check the state of the holder after issuers call of send-offer
    # assert expected_agent_state(context.holder_url, "issue-credential", context.cred_thread_id, "abandoned")


@then('"{holder}" has the exchange abandoned')
def step_impl(context, holder):
    agent = context.active_agents[holder]

    # give time for the exchange to complete (as abandoned)
    async_sleep(5.0)
    resp = agent_container_GET(
        agent["agent"],
        "/issue-credential-2.0/records",
    )
    assert len(resp["results"]) == 1
    assert resp["results"][0]["cred_ex_record"]["state"] == "abandoned"


@when(
    '"{holder}" requests a credential with data {credential_data} from "{issuer}" it fails'
)
def step_impl(context, issuer, holder, credential_data):
    issuer_agent = context.active_agents[issuer]
    holder_agent = context.active_agents[holder]

    cred_attrs = read_credential_data(context.schema_name, credential_data)

    cred_preview = {
        "@type": "https://didcomm.org/issue-credential/2.0/credential-preview",
        "attributes": cred_attrs,
    }
    data = {
        "connection_id": holder_agent["agent"].agent.connection_id,
        "comment": f"Offer on cred def id {context.cred_def_id}",
        "auto_remove": False,
        "credential_preview": cred_preview,
        "filter": {"indy": {"cred_def_id": context.cred_def_id}},
    }

    try:
        resp = agent_container_POST(
            holder_agent["agent"],
            "/issue-credential-2.0/send-request",
            data,
        )
    except Exception as err:
        # this is not allowed, unprocessable
        assert err


@given('"{holder}" revokes the credential')
@when('"{holder}" revokes the credential')
@then('"{holder}" revokes the credential')
def step_impl(context, holder):
    agent = context.active_agents[holder]

    # get the required revocation info from the last credential exchange
    cred_exchange = context.cred_exchange

    cred_ex_id = (
        cred_exchange["cred_ex_id"]
        if "cred_ex_id" in cred_exchange
        else cred_exchange["cred_ex_record"]["cred_ex_id"]
    )

    cred_exchange = agent_container_GET(
        agent["agent"], "/issue-credential-2.0/records/" + cred_ex_id
    )
    context.cred_exchange = cred_exchange
    print("rev_reg_id:", cred_exchange["indy"]["rev_reg_id"])
    print("cred_rev_id:", cred_exchange["indy"]["cred_rev_id"])
    print("connection_id:", cred_exchange["cred_ex_record"]["connection_id"])

    # revoke the credential
    revoke_status = agent_container_POST(
        agent["agent"],
        "/revocation/revoke",
        data={
            "rev_reg_id": cred_exchange["indy"]["rev_reg_id"],
            "cred_rev_id": cred_exchange["indy"]["cred_rev_id"],
            "publish": "Y",
            "connection_id": cred_exchange["cred_ex_record"]["connection_id"],
        },
    )

    # pause for a few seconds
    async_sleep(3.0)
    cred_exchange = agent_container_GET(
        agent["agent"], "/issue-credential-2.0/records/" + cred_ex_id
    )
    context.cred_exchange = cred_exchange
    print("cred_exchange:", json.dumps(cred_exchange))


@given('Using anoncreds, "{holder}" revokes the credential')
@when('Using anoncreds, "{holder}" revokes the credential')
@then('Using anoncreds, "{holder}" revokes the credential')
def step_impl(context, holder):
    agent = context.active_agents[holder]

    # get the required revocation info from the last credential exchange
    cred_exchange = context.cred_exchange
    cred_ex_id = (
        cred_exchange["cred_ex_id"]
        if "cred_ex_id" in cred_exchange
        else cred_exchange["cred_ex_record"]["cred_ex_id"]
    )
    # refresh it...
    cred_exchange = agent_container_GET(
        agent["agent"], "/issue-credential-2.0/records/" + cred_ex_id
    )
    context.cred_exchange = cred_exchange
    print("cred_exchange:", json.dumps(cred_exchange))
    # we need the connection id...
    connection_id = (
        cred_exchange["connection_id"]
        if "connection_id" in cred_exchange
        else cred_exchange["cred_ex_record"]["connection_id"]
    )

    cred_exchange = agent_container_POST(
        agent["agent"],
        "/anoncreds/revoke",
        data={
            "cred_ex_id": cred_ex_id,
            "connection_id": connection_id,
            "notify": True,
        },
    )
    async_sleep(3.0)
    # publish the revocations
    publish_response = agent_container_POST(
        agent["agent"],
        "/anoncreds/publish-revocations",
        data={},
    )
    print("publish_response:", json.dumps(publish_response))
    # pause for a few seconds
    async_sleep(3.0)
    # refresh it...
    cred_exchange = agent_container_GET(
        agent["agent"], "/issue-credential-2.0/records/" + cred_ex_id
    )
    context.cred_exchange = cred_exchange
    # print("cred_exchange:", json.dumps(cred_exchange))


@given('"{holder}" successfully revoked the credential')
@when('"{holder}" successfully revoked the credential')
@then('"{holder}" successfully revoked the credential')
def step_impl(context, holder):
    agent = context.active_agents[holder]

    # get the required revocation info from the last credential exchange
    cred_exchange = context.cred_exchange
    print("rev_reg_id:", cred_exchange["indy"]["rev_reg_id"])
    print("cred_rev_id:", cred_exchange["indy"]["cred_rev_id"])
    print("connection_id:", cred_exchange["cred_ex_record"]["connection_id"])

    # check wallet status
    wallet_revoked_creds = agent_container_GET(
        agent["agent"],
        "/revocation/registry/"
        + cred_exchange["indy"]["rev_reg_id"]
        + "/issued/details",
    )
    print("wallet_revoked_creds:", wallet_revoked_creds)
    matched = False
    for rec in wallet_revoked_creds:
        if rec["cred_rev_id"] == cred_exchange["indy"]["cred_rev_id"]:
            matched = True
            assert rec["state"] == "revoked"
    assert matched

    # check ledger status
    ledger_revoked_creds = agent_container_GET(
        agent["agent"],
        "/revocation/registry/"
        + cred_exchange["indy"]["rev_reg_id"]
        + "/issued/indy_recs",
    )
    print("ledger_revoked_creds:", ledger_revoked_creds)
    print(
        "assert",
        cred_exchange["indy"]["cred_rev_id"],
        "in",
        ledger_revoked_creds["rev_reg_delta"]["value"]["revoked"],
    )
    assert (
        int(cred_exchange["indy"]["cred_rev_id"])
        in ledger_revoked_creds["rev_reg_delta"]["value"]["revoked"]
    )


@given('"{holder}" attempts to revoke the credential')
@when('"{holder}" attempts to revoke the credential')
@then('"{holder}" attempts to revoke the credential')
def step_impl(context, holder):
    agent = context.active_agents[holder]

    # get the required revocation info from the last credential exchange
    cred_exchange = context.cred_exchange
    print("cred_exchange:", json.dumps(cred_exchange))

    cred_ex_id = (
        cred_exchange["cred_ex_id"]
        if "cred_ex_id" in cred_exchange
        else cred_exchange["cred_ex_record"]["cred_ex_id"]
    )

    cred_exchange = agent_container_GET(
        agent["agent"], "/issue-credential-2.0/records/" + cred_ex_id
    )
    context.cred_exchange = cred_exchange
    print("rev_reg_id:", cred_exchange["indy"]["rev_reg_id"])
    print("cred_rev_id:", cred_exchange["indy"]["cred_rev_id"])
    print("connection_id:", cred_exchange["cred_ex_record"]["connection_id"])

    # revoke the credential
    try:
        revoke_status = agent_container_POST(
            agent["agent"],
            "/revocation/revoke",
            data={
                "rev_reg_id": cred_exchange["indy"]["rev_reg_id"],
                "cred_rev_id": cred_exchange["indy"]["cred_rev_id"],
                "publish": "Y",
                "connection_id": cred_exchange["cred_ex_record"]["connection_id"],
            },
        )
    except:
        # ignore exceptions, we will check status later
        pass

    # pause for a second
    async_sleep(1.0)


@given('"{holder}" fails to publish the credential revocation')
@when('"{holder}" fails to publish the credential revocation')
@then('"{holder}" fails to publish the credential revocation')
def step_impl(context, holder):
    agent = context.active_agents[holder]

    # get the required revocation info from the last credential exchange
    cred_exchange = context.cred_exchange
    print("rev_reg_id:", cred_exchange["indy"]["rev_reg_id"])
    print("cred_rev_id:", cred_exchange["indy"]["cred_rev_id"])
    print("connection_id:", cred_exchange["cred_ex_record"]["connection_id"])

    # check wallet status
    wallet_revoked_creds = agent_container_GET(
        agent["agent"],
        "/revocation/registry/"
        + cred_exchange["indy"]["rev_reg_id"]
        + "/issued/details",
    )
    matched = False
    for rec in wallet_revoked_creds:
        if rec["cred_rev_id"] == cred_exchange["indy"]["cred_rev_id"]:
            matched = True
            assert rec["state"] == "revoked"
    assert matched

    # check ledger status
    ledger_revoked_creds = agent_container_GET(
        agent["agent"],
        "/revocation/registry/"
        + cred_exchange["indy"]["rev_reg_id"]
        + "/issued/indy_recs",
    )
    print("ledger_revoked_creds:", ledger_revoked_creds)
    assert (
        int(cred_exchange["indy"]["cred_rev_id"])
        not in ledger_revoked_creds["rev_reg_delta"]["value"]["revoked"]
    )


@when('"{holder}" has the credential issued')
@then('"{holder}" has the credential issued')
def step_impl(context, holder):
    agent = context.active_agents[holder]

    cred_def_id = context.cred_def_id
    cred_attrs = context.cred_attrs

    # check the received credential status (up to 10 seconds)
    for i in range(10):
        if aries_container_receive_credential(agent["agent"], cred_def_id, cred_attrs):
            return

    assert False


@given('"{issuer}" is ready to issue a json-ld credential for {schema_name}')
def step_impl(context, issuer, schema_name):
    # create a "did:key" to use as issuer
    agent = context.active_agents[issuer]

    data = {"method": DID_METHOD_KEY, "options": {"key_type": KEY_TYPE_BLS}}
    new_did = agent_container_POST(
        agent["agent"],
        "/wallet/did/create",
        data=data,
    )
    agent["agent"].agent.did = new_did["result"]["did"]
    # TODO test for goodness
    pass


@given('"{holder}" is ready to receive a json-ld credential')
def step_impl(context, holder):
    # create a "did:key" to use as holder identity
    agent = context.active_agents[holder]

    data = {"method": DID_METHOD_KEY, "options": {"key_type": KEY_TYPE_BLS}}
    new_did = agent_container_POST(
        agent["agent"],
        "/wallet/did/create",
        data=data,
    )
    agent["agent"].agent.did = new_did["result"]["did"]

    # TODO test for goodness
    pass


@when('"{issuer}" offers "{holder}" a json-ld credential with data {credential_data}')
def step_impl(context, issuer, holder, credential_data):
    # initiate a cred exchange with a json-ld credential
    agent = context.active_agents[issuer]
    holder_agent = context.active_agents[holder]

    offer_request = {
        "connection_id": agent["agent"].agent.connection_id,
        "filter": {
            "ld_proof": {
                "credential": {
                    "@context": [
                        "https://www.w3.org/2018/credentials/v1",
                        "https://w3id.org/citizenship/v1",
                    ],
                    "type": [
                        "VerifiableCredential",
                        "PermanentResident",
                    ],
                    "id": "https://credential.example.com/residents/1234567890",
                    "issuer": agent["agent"].agent.did,
                    "issuanceDate": "2020-01-01T12:00:00Z",
                    "credentialSubject": {
                        "type": ["PermanentResident"],
                        # let the holder set this
                        # "id": holder_agent["agent"].agent.did,
                        "givenName": "ALICE",
                        "familyName": "SMITH",
                        "gender": "Female",
                        "birthCountry": "Bahamas",
                        "birthDate": "1958-07-17",
                    },
                },
                "options": {"proofType": SIG_TYPE_BLS},
            }
        },
    }

    agent_container_POST(
        agent["agent"],
        "/issue-credential-2.0/send-offer",
        offer_request,
    )

    # TODO test for goodness
    pass


@when(
<<<<<<< HEAD
    '"{issuer}" offers "{holder}" an anoncreds credential with data {credential_data}'
)
def step_impl(context, issuer, holder, credential_data):
    # initiate a cred exchange with an anoncreds credential
    agent = context.active_agents[issuer]
    holder_agent = context.active_agents[holder]

=======
    '"{issuer}" offers and deletes "{holder}" a json-ld credential with data {credential_data}'
)
def step_impl(context, issuer, holder, credential_data):
    # initiate a cred exchange with a json-ld credential
    agent = context.active_agents[issuer]
    holder_agent = context.active_agents[holder]

    # holder and issuer have no records...
    resp = agent_container_GET(
        agent["agent"],
        "/issue-credential-2.0/records",
    )
    assert len(resp["results"]) == 0

    resp = agent_container_GET(
        holder_agent["agent"],
        "/issue-credential-2.0/records",
    )
    assert len(resp["results"]) == 0

>>>>>>> 31b6e0ba
    offer_request = {
        "connection_id": agent["agent"].agent.connection_id,
        "filter": {
            "ld_proof": {
                "credential": {
                    "@context": [
                        "https://www.w3.org/2018/credentials/v1",
                        "https://w3id.org/citizenship/v1",
                    ],
                    "type": [
                        "VerifiableCredential",
                        "PermanentResident",
                    ],
                    "id": "https://credential.example.com/residents/1234567890",
                    "issuer": agent["agent"].agent.did,
                    "issuanceDate": "2020-01-01T12:00:00Z",
                    "credentialSubject": {
                        "type": ["PermanentResident"],
                        # let the holder set this
                        # "id": holder_agent["agent"].agent.did,
                        "givenName": "ALICE",
                        "familyName": "SMITH",
                        "gender": "Female",
                        "birthCountry": "Bahamas",
                        "birthDate": "1958-07-17",
                    },
                },
                "options": {"proofType": SIG_TYPE_BLS},
            }
        },
    }

<<<<<<< HEAD
    agent_container_POST(
=======
    resp = agent_container_POST(
>>>>>>> 31b6e0ba
        agent["agent"],
        "/issue-credential-2.0/send-offer",
        offer_request,
    )
<<<<<<< HEAD

    # TODO test for goodness
    pass
=======
    cred_ex_id = resp["cred_ex_id"]

    # issuer has one record
    resp = agent_container_GET(
        agent["agent"],
        "/issue-credential-2.0/records",
    )
    assert len(resp["results"]) == 1

    # delete this immediately, hopefully this is committed before the holder "accepts" it
    # for json-ld this should turn into a request from the holder
    resp = agent_container_DELETE(
        agent["agent"],
        f"/issue-credential-2.0/records/{cred_ex_id}",
    )

    # now issuer has no records
    resp = agent_container_GET(
        agent["agent"],
        "/issue-credential-2.0/records",
    )
    assert len(resp["results"]) == 0


@given('"{issuer}" has the exchange completed')
@then('"{issuer}" has the exchange completed')
def step_impl(context, issuer):
    agent = context.active_agents[issuer]

    # new exchange is initiated by the holder, so issuer has one record
    async_sleep(5.0)
    resp = agent_container_GET(
        agent["agent"],
        "/issue-credential-2.0/records",
    )
    assert len(resp["results"]) == 1
    assert resp["results"][0]["cred_ex_record"]["state"] == "done"


@when(
    '"{holder}" requests a json-ld credential with data {credential_data} from "{issuer}"'
)
def step_impl(context, issuer, holder, credential_data):
    issuer_agent = context.active_agents[issuer]
    holder_agent = context.active_agents[holder]
    data = {
        "auto_remove": False,
        "comment": "I would like this credential please",
        "connection_id": holder_agent["agent"].agent.connection_id,
        "filter": {
            "ld_proof": {
                "credential": {
                    "@context": [
                        "https://www.w3.org/2018/credentials/v1",
                        "https://w3id.org/citizenship/v1",
                    ],
                    "type": [
                        "VerifiableCredential",
                        "PermanentResident",
                    ],
                    "id": "https://credential.example.com/residents/1234567890",
                    "issuer": issuer_agent["agent"].agent.did,
                    "issuanceDate": "2020-01-01T12:00:00Z",
                    "credentialSubject": {
                        "type": ["PermanentResident"],
                        "id": holder_agent["agent"].agent.did,
                        "givenName": "ALICE",
                        "familyName": "SMITH",
                        "gender": "Female",
                        "birthCountry": "Bahamas",
                        "birthDate": "1958-07-17",
                    },
                },
                "options": {"proofType": SIG_TYPE_BLS},
            }
        },
    }

    resp = agent_container_POST(
        holder_agent["agent"],
        "/issue-credential-2.0/send-request",
        data,
    )
    assert resp["state"] == "request-sent"
>>>>>>> 31b6e0ba


@then('"{holder}" has the json-ld credential issued')
def step_impl(context, holder):
    # verify the holder has a w3c credential
    agent = context.active_agents[holder]

    for i in range(10):
        async_sleep(1.0)
        w3c_creds = agent_container_POST(
            agent["agent"],
            "/credentials/w3c",
            {},
        )
        if 0 < len(w3c_creds["results"]):
            return

    assert False


@given(
    '"{holder}" has an issued json-ld {schema_name} credential {credential_data} from "{issuer}"'
)
def step_impl(context, holder, schema_name, credential_data, issuer):
    context.execute_steps(
        '''
        Given "'''
        + issuer
        + """" is ready to issue a json-ld credential for """
        + schema_name
        + '''
        And "'''
        + holder
        + """" is ready to receive a json-ld credential """
        + '''
        When "'''
        + issuer
        + '''" offers "'''
        + holder
        + """" a json-ld credential with data """
        + credential_data
        + '''
        Then "'''
        + holder
        + """" has the json-ld credential issued
    """
    )


@given(
    '"{holder}" has an issued {schema_name} credential {credential_data} from "{issuer}"'
)
def step_impl(context, holder, schema_name, credential_data, issuer):
    context.execute_steps(
        '''
        Given "'''
        + issuer
        + """" is ready to issue a credential for """
        + schema_name
        + '''
        When "'''
        + issuer
        + """" offers a credential with data """
        + credential_data
        + '''
        Then "'''
        + holder
        + """" has the credential issued
    """
    )


@given(
    'Using anoncreds, "{holder}" has an issued {schema_name} credential {credential_data} from "{issuer}"'
)
def step_impl(context, holder, schema_name, credential_data, issuer):
    context.execute_steps(
        '''
        Given Using anoncreds, "'''
        + issuer
        + """" is ready to issue a credential for """
        + schema_name
        + '''
        When "'''
        + issuer
        + """" offers a credential with data """
        + credential_data
        + '''
        Then "'''
        + holder
        + """" has the credential issued
    """
    )<|MERGE_RESOLUTION|>--- conflicted
+++ resolved
@@ -501,7 +501,6 @@
 
 
 @when(
-<<<<<<< HEAD
     '"{issuer}" offers "{holder}" an anoncreds credential with data {credential_data}'
 )
 def step_impl(context, issuer, holder, credential_data):
@@ -509,28 +508,6 @@
     agent = context.active_agents[issuer]
     holder_agent = context.active_agents[holder]
 
-=======
-    '"{issuer}" offers and deletes "{holder}" a json-ld credential with data {credential_data}'
-)
-def step_impl(context, issuer, holder, credential_data):
-    # initiate a cred exchange with a json-ld credential
-    agent = context.active_agents[issuer]
-    holder_agent = context.active_agents[holder]
-
-    # holder and issuer have no records...
-    resp = agent_container_GET(
-        agent["agent"],
-        "/issue-credential-2.0/records",
-    )
-    assert len(resp["results"]) == 0
-
-    resp = agent_container_GET(
-        holder_agent["agent"],
-        "/issue-credential-2.0/records",
-    )
-    assert len(resp["results"]) == 0
-
->>>>>>> 31b6e0ba
     offer_request = {
         "connection_id": agent["agent"].agent.connection_id,
         "filter": {
@@ -563,42 +540,14 @@
         },
     }
 
-<<<<<<< HEAD
     agent_container_POST(
-=======
-    resp = agent_container_POST(
->>>>>>> 31b6e0ba
         agent["agent"],
         "/issue-credential-2.0/send-offer",
         offer_request,
     )
-<<<<<<< HEAD
 
     # TODO test for goodness
     pass
-=======
-    cred_ex_id = resp["cred_ex_id"]
-
-    # issuer has one record
-    resp = agent_container_GET(
-        agent["agent"],
-        "/issue-credential-2.0/records",
-    )
-    assert len(resp["results"]) == 1
-
-    # delete this immediately, hopefully this is committed before the holder "accepts" it
-    # for json-ld this should turn into a request from the holder
-    resp = agent_container_DELETE(
-        agent["agent"],
-        f"/issue-credential-2.0/records/{cred_ex_id}",
-    )
-
-    # now issuer has no records
-    resp = agent_container_GET(
-        agent["agent"],
-        "/issue-credential-2.0/records",
-    )
-    assert len(resp["results"]) == 0
 
 
 @given('"{issuer}" has the exchange completed')
@@ -661,7 +610,6 @@
         data,
     )
     assert resp["state"] == "request-sent"
->>>>>>> 31b6e0ba
 
 
 @then('"{holder}" has the json-ld credential issued')
