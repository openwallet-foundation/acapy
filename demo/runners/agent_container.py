--- conflicted
+++ resolved
@@ -15,19 +15,9 @@
 sys.path.append(os.path.dirname(os.path.dirname(os.path.abspath(__file__))))
 
 from runners.support.agent import (  # noqa:E402
-<<<<<<< HEAD
-    CRED_FORMAT_VC_DI,
-    DemoAgent,
-    default_genesis_txns,
-    start_mediator_agent,
-    connect_wallet_to_mediator,
-    start_endorser_agent,
-    connect_wallet_to_endorser,
-    WALLET_TYPE_INDY,
-=======
->>>>>>> 1786553f
     CRED_FORMAT_INDY,
     CRED_FORMAT_JSON_LD,
+    CRED_FORMAT_VC_DI,
     DID_METHOD_KEY,
     KEY_TYPE_BLS,
     WALLET_TYPE_INDY,
