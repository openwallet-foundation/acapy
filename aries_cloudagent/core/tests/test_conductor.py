from io import StringIO

import mock as async_mock
from async_case import IsolatedAsyncioTestCase

from ...admin.base_server import BaseAdminServer
from ...config.base_context import ContextBuilder
from ...config.injection_context import InjectionContext
from ...connections.models.conn_record import ConnRecord
from ...connections.models.connection_target import ConnectionTarget
from ...connections.models.diddoc import (
    DIDDoc,
    PublicKey,
    PublicKeyType,
    Service,
)
from ...core.event_bus import EventBus, MockEventBus
from ...core.in_memory import InMemoryProfileManager
from ...core.profile import ProfileManager
from ...core.protocol_registry import ProtocolRegistry
from ...protocols.coordinate_mediation.mediation_invite_store import (
    MediationInviteRecord,
)
from ...protocols.coordinate_mediation.v1_0.models.mediation_record import (
    MediationRecord,
)
from ...resolver.did_resolver import DIDResolver, DIDResolverRegistry
from ...multitenant.base import BaseMultitenantManager
from ...multitenant.manager import MultitenantManager
from ...storage.base import BaseStorage
from ...storage.error import StorageNotFoundError
from ...transport.inbound.message import InboundMessage
from ...transport.inbound.receipt import MessageReceipt
from ...transport.outbound.base import OutboundDeliveryError
from ...transport.outbound.manager import QueuedOutboundMessage
from ...transport.outbound.message import OutboundMessage
from ...transport.outbound.status import OutboundSendStatus
from ...transport.wire_format import BaseWireFormat
from ...transport.pack_format import PackWireFormat
from ...utils.stats import Collector
from ...version import __version__
from ...wallet.base import BaseWallet
from ...wallet.key_type import KeyType
from ...wallet.did_method import DIDMethod

from .. import conductor as test_module


class Config:
    test_settings = {"admin.webhook_urls": ["http://sample.webhook.ca"]}
    test_settings_admin = {
        "admin.webhook_urls": ["http://sample.webhook.ca"],
        "admin.enabled": True,
    }
    test_settings_with_queue = {"queue.enable_undelivered_queue": True}


class TestDIDs:
    test_seed = "testseed000000000000000000000001"
    test_did = "55GkHamhTU1ZbTbV2ab9DE"
    test_verkey = "3Dn1SJNPaCXcvvJvSbsFWP2xaCjMom3can8CQNhWrTRx"
    test_endpoint = "http://localhost"

    test_target_did = "GbuDUYXaUZRfHD2jeDuQuP"
    test_target_verkey = "9WCgWKUaAJj3VWxxtzvvMQN3AoFxoBtBDo9ntwJnVVCC"

    def make_did_doc(self, did, verkey):
        doc = DIDDoc(did=did)
        controller = did
        ident = "1"
        pk_value = verkey
        pk = PublicKey(
            did, ident, pk_value, PublicKeyType.ED25519_SIG_2018, controller, False
        )
        doc.set(pk)
        recip_keys = [pk]
        router_keys = []
        service = Service(
            did, "indy", "IndyAgent", recip_keys, router_keys, self.test_endpoint
        )
        doc.set(service)
        return doc, pk


class StubContextBuilder(ContextBuilder):
    def __init__(self, settings):
        super().__init__(settings)
        self.wire_format = async_mock.create_autospec(PackWireFormat())

    async def build_context(self) -> InjectionContext:
        context = InjectionContext(settings=self.settings, enforce_typing=False)
        context.injector.bind_instance(ProfileManager, InMemoryProfileManager())
        context.injector.bind_instance(ProtocolRegistry, ProtocolRegistry())
        context.injector.bind_instance(BaseWireFormat, self.wire_format)
        context.injector.bind_instance(DIDResolver, DIDResolver(DIDResolverRegistry()))
        context.injector.bind_instance(EventBus, MockEventBus())
        return context


class StubCollectorContextBuilder(StubContextBuilder):
    async def build_context(self) -> InjectionContext:
        context = await super().build_context()
        context.injector.bind_instance(Collector, Collector())
        return context


class TestConductor(IsolatedAsyncioTestCase, Config, TestDIDs):
    async def test_startup(self):
        builder: ContextBuilder = StubContextBuilder(self.test_settings)
        conductor = test_module.Conductor(builder)

        with async_mock.patch.object(
            test_module, "InboundTransportManager", autospec=True
        ) as mock_inbound_mgr, async_mock.patch.object(
            test_module, "OutboundTransportManager", autospec=True
        ) as mock_outbound_mgr, async_mock.patch.object(
            test_module, "LoggingConfigurator", autospec=True
        ) as mock_logger, async_mock.patch.object(
            BaseStorage,
            "find_record",
            async_mock.AsyncMock(
                return_value=async_mock.MagicMock(value=f"v{__version__}")
            ),
        ):
            mock_outbound_mgr.return_value.registered_transports = {
                "test": async_mock.MagicMock(schemes=["http"])
            }
            await conductor.setup()

            session = await conductor.root_profile.session()

            wallet = session.inject(BaseWallet)
            await wallet.create_public_did(
                DIDMethod.SOV,
                KeyType.ED25519,
            )

            mock_inbound_mgr.return_value.setup.assert_awaited_once()
            mock_outbound_mgr.return_value.setup.assert_awaited_once()

            mock_inbound_mgr.return_value.registered_transports = {}
            mock_outbound_mgr.return_value.registered_transports = {}

            await conductor.start()

            mock_inbound_mgr.return_value.start.assert_awaited_once_with()
            mock_outbound_mgr.return_value.start.assert_awaited_once_with()

            mock_logger.print_banner.assert_called_once()

            await conductor.stop()

            mock_inbound_mgr.return_value.stop.assert_awaited_once_with()
            mock_outbound_mgr.return_value.stop.assert_awaited_once_with()

    async def test_startup_admin_server_x(self):
        builder: ContextBuilder = StubContextBuilder(self.test_settings_admin)
        conductor = test_module.Conductor(builder)

        with async_mock.patch.object(
            test_module, "InboundTransportManager", autospec=True
        ) as mock_inbound_mgr, async_mock.patch.object(
            test_module, "OutboundTransportManager", autospec=True
        ) as mock_outbound_mgr, async_mock.patch.object(
            test_module, "LoggingConfigurator", autospec=True
        ) as mock_logger, async_mock.patch.object(
            test_module, "AdminServer", async_mock.MagicMock()
        ) as mock_admin_server:
            mock_outbound_mgr.return_value.registered_transports = {
                "test": async_mock.MagicMock(schemes=["http"])
            }
            mock_admin_server.side_effect = ValueError()
            with self.assertRaises(ValueError):
                await conductor.setup()

    async def test_startup_no_public_did(self):
        builder: ContextBuilder = StubContextBuilder(self.test_settings)
        conductor = test_module.Conductor(builder)

        with async_mock.patch.object(
            test_module, "InboundTransportManager", autospec=True
        ) as mock_inbound_mgr, async_mock.patch.object(
            test_module, "OutboundTransportManager", autospec=True
        ) as mock_outbound_mgr, async_mock.patch.object(
            test_module, "LoggingConfigurator", autospec=True
        ) as mock_logger, async_mock.patch.object(
            BaseStorage,
            "find_record",
            async_mock.AsyncMock(
                return_value=async_mock.MagicMock(value=f"v{__version__}")
            ),
        ):
            mock_outbound_mgr.return_value.registered_transports = {}
            mock_outbound_mgr.return_value.enqueue_message = async_mock.AsyncMock()
            mock_outbound_mgr.return_value.start = async_mock.AsyncMock()
            mock_outbound_mgr.return_value.stop = async_mock.AsyncMock()
            await conductor.setup()

            mock_inbound_mgr.return_value.setup.assert_awaited_once()
            mock_outbound_mgr.return_value.setup.assert_awaited_once()

            mock_inbound_mgr.return_value.registered_transports = {}
            mock_outbound_mgr.return_value.registered_transports = {}

            # Doesn't raise
            await conductor.start()

            mock_inbound_mgr.return_value.start.assert_awaited_once_with()
            mock_outbound_mgr.return_value.start.assert_awaited_once_with()

            mock_logger.print_banner.assert_called_once()

            await conductor.stop()

            mock_inbound_mgr.return_value.stop.assert_awaited_once_with()
            mock_outbound_mgr.return_value.stop.assert_awaited_once_with()

    async def test_stats(self):
        builder: ContextBuilder = StubContextBuilder(self.test_settings)
        conductor = test_module.Conductor(builder)

        with async_mock.patch.object(
            test_module, "InboundTransportManager", autospec=True
        ) as mock_inbound_mgr, async_mock.patch.object(
            test_module, "OutboundTransportManager", autospec=True
        ) as mock_outbound_mgr, async_mock.patch.object(
            test_module, "LoggingConfigurator", autospec=True
        ) as mock_logger:

            mock_inbound_mgr.return_value.sessions = ["dummy"]
            mock_outbound_mgr.return_value.outbound_buffer = [
                async_mock.MagicMock(state=QueuedOutboundMessage.STATE_ENCODE),
                async_mock.MagicMock(state=QueuedOutboundMessage.STATE_DELIVER),
            ]
            mock_outbound_mgr.return_value.registered_transports = {
                "test": async_mock.MagicMock(schemes=["http"])
            }

            await conductor.setup()

            stats = await conductor.get_stats()
            assert all(
                x in stats
                for x in [
                    "in_sessions",
                    "out_encode",
                    "out_deliver",
                    "task_active",
                    "task_done",
                    "task_failed",
                    "task_pending",
                ]
            )

    async def test_inbound_message_handler(self):
        builder: ContextBuilder = StubContextBuilder(self.test_settings)
        conductor = test_module.Conductor(builder)

        with async_mock.patch.object(
            test_module, "OutboundTransportManager", autospec=True
        ) as mock_outbound_mgr:
            mock_outbound_mgr.return_value.registered_transports = {
                "test": async_mock.MagicMock(schemes=["http"])
            }
            await conductor.setup()

        with async_mock.patch.object(
            conductor.dispatcher, "queue_message", autospec=True
        ) as mock_dispatch_q:

            message_body = "{}"
            receipt = MessageReceipt(direct_response_mode="snail mail")
            message = InboundMessage(message_body, receipt)

            conductor.inbound_message_router(
                conductor.context, message, can_respond=False
            )

            mock_dispatch_q.assert_called_once()
            assert mock_dispatch_q.call_args[0][0] is conductor.context
            assert mock_dispatch_q.call_args[0][1] is message
            assert mock_dispatch_q.call_args[0][2] == conductor.outbound_message_router
            assert callable(mock_dispatch_q.call_args[0][3])

    async def test_inbound_message_handler_ledger_x(self):
        builder: ContextBuilder = StubContextBuilder(self.test_settings_admin)
        conductor = test_module.Conductor(builder)

        with async_mock.patch.object(
            test_module, "OutboundTransportManager", autospec=True
        ) as mock_outbound_mgr:
            mock_outbound_mgr.return_value.registered_transports = {
                "test": async_mock.MagicMock(schemes=["http"])
            }
            await conductor.setup()

        with async_mock.patch.object(
            conductor.dispatcher, "queue_message", autospec=True
        ) as mock_dispatch_q, async_mock.patch.object(
            conductor.admin_server, "notify_fatal_error", async_mock.MagicMock()
        ) as mock_notify:
            mock_dispatch_q.side_effect = test_module.LedgerConfigError("ledger down")

            message_body = "{}"
            receipt = MessageReceipt(direct_response_mode="snail mail")
            message = InboundMessage(message_body, receipt)

            with self.assertRaises(test_module.LedgerConfigError):
                conductor.inbound_message_router(
                    conductor.context, message, can_respond=False
                )

            mock_dispatch_q.assert_called_once()
            mock_notify.assert_called_once()

    async def test_outbound_message_handler_return_route(self):
        builder: ContextBuilder = StubContextBuilder(self.test_settings)
        conductor = test_module.Conductor(builder)
        test_to_verkey = "test-to-verkey"
        test_from_verkey = "test-from-verkey"
        await conductor.setup()

        bus = conductor.root_profile.inject(EventBus)

        payload = "{}"
        message = OutboundMessage(payload=payload)
        message.reply_to_verkey = test_to_verkey
        receipt = MessageReceipt()
        receipt.recipient_verkey = test_from_verkey
        inbound = InboundMessage("[]", receipt)

        with async_mock.patch.object(
            conductor.inbound_transport_manager, "return_to_session"
        ) as mock_return:
            mock_return.return_value = True

            status = await conductor.outbound_message_router(
                conductor.root_profile, message
            )
            assert status == OutboundSendStatus.SENT_TO_SESSION
            assert bus.events
            assert bus.events[0][1].topic == status.topic
            assert bus.events[0][1].payload == message
            mock_return.assert_called_once_with(message)

    async def test_outbound_message_handler_with_target(self):
        builder: ContextBuilder = StubContextBuilder(self.test_settings)
        conductor = test_module.Conductor(builder)

        with async_mock.patch.object(
            test_module, "OutboundTransportManager", autospec=True
        ) as mock_outbound_mgr:
            mock_outbound_mgr.return_value.registered_transports = {
                "test": async_mock.MagicMock(schemes=["http"])
            }
            await conductor.setup()

            bus = conductor.root_profile.inject(EventBus)

            payload = "{}"
            target = ConnectionTarget(
                endpoint="endpoint", recipient_keys=(), routing_keys=(), sender_key=""
            )
            message = OutboundMessage(payload=payload, target=target)

            status = await conductor.outbound_message_router(
                conductor.root_profile, message
            )
            assert status == OutboundSendStatus.QUEUED_FOR_DELIVERY
            assert bus.events
            print(bus.events)
            assert bus.events[0][1].topic == status.topic
            assert bus.events[0][1].payload == message
            mock_outbound_mgr.return_value.enqueue_message.assert_called_once_with(
                conductor.root_profile, message
            )

    async def test_outbound_message_handler_with_connection(self):
        builder: ContextBuilder = StubContextBuilder(self.test_settings)
        conductor = test_module.Conductor(builder)

        with async_mock.patch.object(
            test_module, "OutboundTransportManager", autospec=True
        ) as mock_outbound_mgr, async_mock.patch.object(
            test_module, "ConnectionManager", autospec=True
        ) as conn_mgr:
            mock_outbound_mgr.return_value.registered_transports = {
                "test": async_mock.MagicMock(schemes=["http"])
            }
            await conductor.setup()

            bus = conductor.root_profile.inject(EventBus)

            payload = "{}"
            connection_id = "connection_id"
            message = OutboundMessage(payload=payload, connection_id=connection_id)

            status = await conductor.outbound_message_router(
                conductor.root_profile, message
            )

            assert status == OutboundSendStatus.QUEUED_FOR_DELIVERY
            assert bus.events
            print(bus.events)
            assert bus.events[0][1].topic == status.topic
            assert bus.events[0][1].payload == message

            conn_mgr.return_value.get_connection_targets.assert_awaited_once_with(
                connection_id=connection_id
            )
            assert (
                message.target_list
                is conn_mgr.return_value.get_connection_targets.return_value
            )

            mock_outbound_mgr.return_value.enqueue_message.assert_called_once_with(
                conductor.root_profile, message
            )

    async def test_outbound_message_handler_with_verkey_no_target(self):
        builder: ContextBuilder = StubContextBuilder(self.test_settings)
        conductor = test_module.Conductor(builder)

        with async_mock.patch.object(
            test_module, "OutboundTransportManager", autospec=True
        ) as mock_outbound_mgr:
            mock_outbound_mgr.return_value.registered_transports = {
                "test": async_mock.MagicMock(schemes=["http"])
            }
            await conductor.setup()

            bus = conductor.root_profile.inject(EventBus)

            payload = "{}"
            message = OutboundMessage(
                payload=payload, reply_to_verkey=TestDIDs.test_verkey
            )

            status = await conductor.outbound_message_router(
                conductor.root_profile,
                message,
                inbound=async_mock.MagicMock(
                    receipt=async_mock.MagicMock(recipient_verkey=TestDIDs.test_verkey)
                ),
            )

            assert status == OutboundSendStatus.QUEUED_FOR_DELIVERY
            assert bus.events
            print(bus.events)
            assert bus.events[0][1].topic == status.topic
            assert bus.events[0][1].payload == message

            mock_outbound_mgr.return_value.enqueue_message.assert_called_once_with(
                conductor.root_profile, message
            )

    async def test_handle_nots(self):
        builder: ContextBuilder = StubContextBuilder(self.test_settings)
        conductor = test_module.Conductor(builder)

        with async_mock.patch.object(
            test_module, "OutboundTransportManager", async_mock.MagicMock()
        ) as mock_outbound_mgr:
            mock_outbound_mgr.return_value = async_mock.MagicMock(
                setup=async_mock.AsyncMock(),
                enqueue_message=async_mock.AsyncMock(),
            )

            payload = "{}"
            message = OutboundMessage(
                payload=payload,
                connection_id="dummy-conn-id",
                reply_to_verkey=TestDIDs.test_verkey,
            )

            await conductor.setup()

            conductor.handle_not_returned(conductor.root_profile, message)

            with async_mock.patch.object(
                test_module, "ConnectionManager"
            ) as mock_conn_mgr, async_mock.patch.object(
                conductor.dispatcher, "run_task", async_mock.MagicMock()
            ) as mock_run_task:
                mock_conn_mgr.return_value.get_connection_targets = (
                    async_mock.AsyncMock()
                )
                mock_run_task.side_effect = test_module.ConnectionManagerError()
                await conductor.queue_outbound(conductor.root_profile, message)
                mock_outbound_mgr.return_value.enqueue_message.assert_not_called()

                message.connection_id = None
                mock_outbound_mgr.return_value.enqueue_message.side_effect = (
                    test_module.OutboundDeliveryError()
                )
                await conductor.queue_outbound(conductor.root_profile, message)
                mock_run_task.assert_called_once()

    async def test_handle_outbound_queue(self):
        builder: ContextBuilder = StubContextBuilder(self.test_settings)
        conductor = test_module.Conductor(builder)
        encoded_outbound_message_mock = async_mock.MagicMock(payload="message_payload")

        payload = "{}"
        message = OutboundMessage(
            payload=payload,
            connection_id="dummy-conn-id",
            target=async_mock.MagicMock(endpoint="endpoint"),
            reply_to_verkey=TestDIDs.test_verkey,
        )
        await conductor.setup()
        await conductor.queue_outbound(conductor.root_profile, message)

    async def test_handle_not_returned_ledger_x(self):
        builder: ContextBuilder = StubContextBuilder(self.test_settings_admin)
        conductor = test_module.Conductor(builder)

        with async_mock.patch.object(
            test_module, "OutboundTransportManager", autospec=True
        ) as mock_outbound_mgr:
            mock_outbound_mgr.return_value.registered_transports = {
                "test": async_mock.MagicMock(schemes=["http"])
            }
            await conductor.setup()
        with async_mock.patch.object(
            conductor.dispatcher, "run_task", async_mock.MagicMock()
        ) as mock_dispatch_run, async_mock.patch.object(
            conductor, "queue_outbound", async_mock.AsyncMock()
        ) as mock_queue, async_mock.patch.object(
            conductor.admin_server, "notify_fatal_error", async_mock.MagicMock()
        ) as mock_notify:
            mock_dispatch_run.side_effect = test_module.LedgerConfigError(
                "No such ledger"
            )

            payload = "{}"
            message = OutboundMessage(
                payload=payload,
                connection_id="dummy-conn-id",
                reply_to_verkey=TestDIDs.test_verkey,
            )

            with self.assertRaises(test_module.LedgerConfigError):
                conductor.handle_not_returned(conductor.root_profile, message)

            mock_dispatch_run.assert_called_once()
            mock_notify.assert_called_once()

    async def test_queue_outbound_ledger_x(self):
        builder: ContextBuilder = StubContextBuilder(self.test_settings_admin)
        conductor = test_module.Conductor(builder)

        with async_mock.patch.object(
            test_module, "OutboundTransportManager", autospec=True
        ) as mock_outbound_mgr:
            mock_outbound_mgr.return_value.registered_transports = {
                "test": async_mock.MagicMock(schemes=["http"])
            }
            await conductor.setup()

        with async_mock.patch.object(
            test_module, "ConnectionManager", autospec=True
        ) as conn_mgr, async_mock.patch.object(
            conductor.dispatcher, "run_task", async_mock.MagicMock()
        ) as mock_dispatch_run, async_mock.patch.object(
            conductor.admin_server, "notify_fatal_error", async_mock.MagicMock()
        ) as mock_notify:
            conn_mgr.return_value.get_connection_targets = async_mock.AsyncMock()
            mock_dispatch_run.side_effect = test_module.LedgerConfigError(
                "No such ledger"
            )

            payload = "{}"
            message = OutboundMessage(
                payload=payload,
                connection_id="dummy-conn-id",
                reply_to_verkey=TestDIDs.test_verkey,
            )

            with self.assertRaises(test_module.LedgerConfigError):
                await conductor.queue_outbound(conductor.root_profile, message)

            mock_dispatch_run.assert_called_once()
            mock_notify.assert_called_once()

    async def test_admin(self):
        builder: ContextBuilder = StubContextBuilder(self.test_settings)
        builder.update_settings({"admin.enabled": "1"})
        conductor = test_module.Conductor(builder)
        with async_mock.patch.object(
            test_module, "OutboundTransportManager", autospec=True
        ) as mock_outbound_mgr:
            mock_outbound_mgr.return_value.registered_transports = {
                "test": async_mock.MagicMock(schemes=["http"])
            }
            await conductor.setup()
        admin = conductor.context.inject(BaseAdminServer)
        assert admin is conductor.admin_server

        session = await conductor.root_profile.session()
        wallet = session.inject(BaseWallet)
        await wallet.create_public_did(
            DIDMethod.SOV,
            KeyType.ED25519,
        )

        with async_mock.patch.object(
            admin, "start", autospec=True
        ) as admin_start, async_mock.patch.object(
            admin, "stop", autospec=True
        ) as admin_stop, async_mock.patch.object(
            BaseStorage,
            "find_record",
            async_mock.AsyncMock(
                return_value=async_mock.MagicMock(value=f"v{__version__}")
            ),
        ):
            await conductor.start()
            admin_start.assert_awaited_once_with()

            await conductor.stop()
            admin_stop.assert_awaited_once_with()

    async def test_admin_startx(self):
        builder: ContextBuilder = StubContextBuilder(self.test_settings)
        builder.update_settings(
            {
                "admin.enabled": "1",
                "debug.print_invitation": True,
                "debug.print_connections_invitation": True,
            }
        )
        conductor = test_module.Conductor(builder)
        with async_mock.patch.object(
            test_module, "OutboundTransportManager", autospec=True
        ) as mock_outbound_mgr:
            mock_outbound_mgr.return_value.registered_transports = {
                "test": async_mock.MagicMock(schemes=["http"])
            }
            await conductor.setup()
        admin = conductor.context.inject(BaseAdminServer)
        assert admin is conductor.admin_server

        session = await conductor.root_profile.session()
        wallet = session.inject(BaseWallet)
        await wallet.create_public_did(
            DIDMethod.SOV,
            KeyType.ED25519,
        )

        with async_mock.patch.object(
            admin, "start", autospec=True
        ) as admin_start, async_mock.patch.object(
            admin, "stop", autospec=True
        ) as admin_stop, async_mock.patch.object(
            test_module, "OutOfBandManager"
        ) as oob_mgr, async_mock.patch.object(
            test_module, "ConnectionManager"
        ) as conn_mgr, async_mock.patch.object(
            BaseStorage,
            "find_record",
            async_mock.AsyncMock(
                return_value=async_mock.MagicMock(value=f"v{__version__}")
            ),
        ):
            admin_start.side_effect = KeyError("trouble")
            oob_mgr.return_value.create_invitation = async_mock.AsyncMock(
                side_effect=KeyError("double trouble")
            )
            conn_mgr.return_value.create_invitation = async_mock.AsyncMock(
                side_effect=KeyError("triple trouble")
            )
            await conductor.start()
            admin_start.assert_awaited_once_with()

            await conductor.stop()
            admin_stop.assert_awaited_once_with()

    async def test_setup_collector(self):
        builder: ContextBuilder = StubCollectorContextBuilder(self.test_settings)
        conductor = test_module.Conductor(builder)

        with async_mock.patch.object(
            test_module, "InboundTransportManager", autospec=True
        ) as mock_inbound_mgr, async_mock.patch.object(
            test_module, "OutboundTransportManager", autospec=True
        ) as mock_outbound_mgr, async_mock.patch.object(
            test_module, "LoggingConfigurator", autospec=True
        ) as mock_logger:
            mock_outbound_mgr.return_value.registered_transports = {
                "test": async_mock.MagicMock(schemes=["http"])
            }
            await conductor.setup()

    async def test_start_static(self):
        builder: ContextBuilder = StubContextBuilder(self.test_settings)
        builder.update_settings({"debug.test_suite_endpoint": True})
        conductor = test_module.Conductor(builder)

        with async_mock.patch.object(
            test_module, "ConnectionManager"
        ) as mock_mgr, async_mock.patch.object(
            BaseStorage,
            "find_record",
            async_mock.AsyncMock(
                return_value=async_mock.MagicMock(value=f"v{__version__}")
            ),
        ), async_mock.patch.object(
            test_module, "OutboundTransportManager", autospec=True
        ) as mock_outbound_mgr:
            mock_outbound_mgr.return_value.registered_transports = {
                "test": async_mock.MagicMock(schemes=["http"])
            }
            await conductor.setup()

            session = await conductor.root_profile.session()
            wallet = session.inject(BaseWallet)
            await wallet.create_public_did(
                DIDMethod.SOV,
                KeyType.ED25519,
            )

            mock_mgr.return_value.create_static_connection = async_mock.AsyncMock()
            await conductor.start()
            mock_mgr.return_value.create_static_connection.assert_awaited_once()

    async def test_start_x_in(self):
        builder: ContextBuilder = StubContextBuilder(self.test_settings)
        builder.update_settings({"debug.test_suite_endpoint": True})
        conductor = test_module.Conductor(builder)

        with async_mock.patch.object(
            test_module, "ConnectionManager"
        ) as mock_mgr, async_mock.patch.object(
            test_module, "InboundTransportManager"
        ) as mock_intx_mgr, async_mock.patch.object(
            test_module, "OutboundTransportManager", autospec=True
        ) as mock_outbound_mgr:
            mock_intx_mgr.return_value = async_mock.MagicMock(
                setup=async_mock.AsyncMock(),
                start=async_mock.AsyncMock(side_effect=KeyError("trouble")),
            )
            mock_outbound_mgr.return_value.registered_transports = {
                "test": async_mock.MagicMock(schemes=["http"])
            }
            await conductor.setup()
            mock_mgr.return_value.create_static_connection = async_mock.AsyncMock()
            with self.assertRaises(KeyError):
                await conductor.start()

    async def test_start_x_out_a(self):
        builder: ContextBuilder = StubContextBuilder(self.test_settings)
        builder.update_settings({"debug.test_suite_endpoint": True})
        conductor = test_module.Conductor(builder)

        with async_mock.patch.object(
            test_module, "ConnectionManager"
        ) as mock_mgr, async_mock.patch.object(
            test_module, "OutboundTransportManager"
        ) as mock_outx_mgr:
            mock_outx_mgr.return_value = async_mock.MagicMock(
                setup=async_mock.AsyncMock(),
                start=async_mock.AsyncMock(side_effect=KeyError("trouble")),
                registered_transports={"test": async_mock.MagicMock(schemes=["http"])},
            )
            await conductor.setup()
            mock_mgr.return_value.create_static_connection = async_mock.AsyncMock()
            with self.assertRaises(KeyError):
                await conductor.start()

    async def test_start_x_out_b(self):
        builder: ContextBuilder = StubContextBuilder(self.test_settings)
        builder.update_settings({"debug.test_suite_endpoint": True})
        conductor = test_module.Conductor(builder)

        with async_mock.patch.object(
            test_module, "ConnectionManager"
        ) as mock_mgr, async_mock.patch.object(
            test_module, "OutboundTransportManager"
        ) as mock_outx_mgr:
            mock_outx_mgr.return_value = async_mock.MagicMock(
                setup=async_mock.AsyncMock(),
                start=async_mock.AsyncMock(side_effect=KeyError("trouble")),
                stop=async_mock.AsyncMock(),
                registered_transports={},
                enqueue_message=async_mock.AsyncMock(),
            )
            await conductor.setup()
            mock_mgr.return_value.create_static_connection = async_mock.AsyncMock()
            with self.assertRaises(KeyError):
                await conductor.start()

    async def test_dispatch_complete_non_fatal_x(self):
        builder: ContextBuilder = StubContextBuilder(self.test_settings_admin)
        conductor = test_module.Conductor(builder)

        message_body = "{}"
        receipt = MessageReceipt(direct_response_mode="snail mail")
        message = InboundMessage(message_body, receipt)
        exc = KeyError("sample exception")
        mock_task = async_mock.MagicMock(
            exc_info=(type(exc), exc, exc.__traceback__),
            ident="abc",
            timing={
                "queued": 1234567890,
                "unqueued": 1234567899,
                "started": 1234567901,
                "ended": 1234567999,
            },
        )

        with async_mock.patch.object(
            test_module, "OutboundTransportManager", autospec=True
        ) as mock_outbound_mgr:
            mock_outbound_mgr.return_value.registered_transports = {
                "test": async_mock.MagicMock(schemes=["http"])
            }
            await conductor.setup()

        with async_mock.patch.object(
            conductor.admin_server, "notify_fatal_error", async_mock.MagicMock()
        ) as mock_notify:
            conductor.dispatch_complete(message, mock_task)
            mock_notify.assert_not_called()

    async def test_dispatch_complete_fatal_x(self):
        builder: ContextBuilder = StubContextBuilder(self.test_settings_admin)
        conductor = test_module.Conductor(builder)

        message_body = "{}"
        receipt = MessageReceipt(direct_response_mode="snail mail")
        message = InboundMessage(message_body, receipt)
        exc = test_module.LedgerTransactionError("Ledger is wobbly")
        mock_task = async_mock.MagicMock(
<<<<<<< HEAD
            exc_info=(
                type(exc),
                exc,
                exc.__traceback__,
            ),
=======
            exc_info=(type(exc), exc, exc.__traceback__),
>>>>>>> 5df3bc81
            ident="abc",
            timing={
                "queued": 1234567890,
                "unqueued": 1234567899,
                "started": 1234567901,
                "ended": 1234567999,
            },
        )

        with async_mock.patch.object(
            test_module, "OutboundTransportManager", autospec=True
        ) as mock_outbound_mgr:
            mock_outbound_mgr.return_value.registered_transports = {
                "test": async_mock.MagicMock(schemes=["http"])
            }
            await conductor.setup()

        with async_mock.patch.object(
            conductor.admin_server, "notify_fatal_error", async_mock.MagicMock()
        ) as mock_notify:
            conductor.dispatch_complete(message, mock_task)
            mock_notify.assert_called_once_with()

    async def test_print_invite_connection(self):
        builder: ContextBuilder = StubContextBuilder(self.test_settings)
        builder.update_settings(
            {
                "debug.print_invitation": True,
                "debug.print_connections_invitation": True,
                "invite_base_url": "http://localhost",
            }
        )
        conductor = test_module.Conductor(builder)

        with async_mock.patch(
            "sys.stdout", new=StringIO()
        ) as captured, async_mock.patch.object(
            BaseStorage,
            "find_record",
            async_mock.AsyncMock(
                return_value=async_mock.MagicMock(value=f"v{__version__}")
            ),
        ), async_mock.patch.object(
            test_module, "OutboundTransportManager", autospec=True
        ) as mock_outbound_mgr:
            mock_outbound_mgr.return_value.registered_transports = {
                "test": async_mock.MagicMock(schemes=["http"])
            }
            await conductor.setup()

            session = await conductor.root_profile.session()
            wallet = session.inject(BaseWallet)
            await wallet.create_public_did(
                DIDMethod.SOV,
                KeyType.ED25519,
            )

            await conductor.start()
            await conductor.stop()
            value = captured.getvalue()
            assert "http://localhost?oob=" in value
            assert "http://localhost?c_i=" in value

    async def test_clear_default_mediator(self):
        builder: ContextBuilder = StubContextBuilder(self.test_settings)
        builder.update_settings({"mediation.clear": True})
        conductor = test_module.Conductor(builder)

        with async_mock.patch.object(
            test_module, "OutboundTransportManager", autospec=True
        ) as mock_outbound_mgr:
            mock_outbound_mgr.return_value.registered_transports = {
                "test": async_mock.MagicMock(schemes=["http"])
            }
            await conductor.setup()

        with async_mock.patch.object(
            test_module,
            "MediationManager",
            return_value=async_mock.MagicMock(
                clear_default_mediator=async_mock.AsyncMock()
            ),
        ) as mock_mgr, async_mock.patch.object(
            BaseStorage,
            "find_record",
            async_mock.AsyncMock(
                return_value=async_mock.MagicMock(value=f"v{__version__}")
            ),
        ):
            await conductor.start()
            await conductor.stop()
            mock_mgr.return_value.clear_default_mediator.assert_called_once()

    async def test_set_default_mediator(self):
        builder: ContextBuilder = StubContextBuilder(self.test_settings)
        builder.update_settings({"mediation.default_id": "test-id"})
        conductor = test_module.Conductor(builder)

        with async_mock.patch.object(
            test_module, "OutboundTransportManager", autospec=True
        ) as mock_outbound_mgr:
            mock_outbound_mgr.return_value.registered_transports = {
                "test": async_mock.MagicMock(schemes=["http"])
            }
            await conductor.setup()

        with async_mock.patch.object(
            test_module,
            "MediationManager",
            return_value=async_mock.MagicMock(
                set_default_mediator_by_id=async_mock.AsyncMock()
            ),
        ) as mock_mgr, async_mock.patch.object(
            MediationRecord, "retrieve_by_id", async_mock.AsyncMock()
        ), async_mock.patch.object(
            test_module,
            "LOGGER",
            async_mock.MagicMock(
                exception=async_mock.MagicMock(
                    side_effect=Exception("This method should not have been called")
                )
            ),
        ), async_mock.patch.object(
            BaseStorage,
            "find_record",
            async_mock.AsyncMock(
                return_value=async_mock.MagicMock(value=f"v{__version__}")
            ),
        ):
            await conductor.start()
            await conductor.stop()
            mock_mgr.return_value.set_default_mediator_by_id.assert_called_once()

    async def test_set_default_mediator_x(self):
        builder: ContextBuilder = StubContextBuilder(self.test_settings)
        builder.update_settings({"mediation.default_id": "test-id"})
        conductor = test_module.Conductor(builder)

        with async_mock.patch.object(
            test_module, "OutboundTransportManager", autospec=True
        ) as mock_outbound_mgr:
            mock_outbound_mgr.return_value.registered_transports = {
                "test": async_mock.MagicMock(schemes=["http"])
            }
            await conductor.setup()

        with async_mock.patch.object(
            MediationRecord,
            "retrieve_by_id",
            async_mock.AsyncMock(side_effect=Exception()),
        ), async_mock.patch.object(
            test_module, "LOGGER"
        ) as mock_logger, async_mock.patch.object(
            BaseStorage,
            "find_record",
            async_mock.AsyncMock(
                return_value=async_mock.MagicMock(value=f"v{__version__}")
            ),
        ):
            await conductor.start()
            await conductor.stop()
            mock_logger.exception.assert_called_once()

    async def test_webhook_router(self):
        builder: ContextBuilder = StubContextBuilder(self.test_settings)
        builder.update_settings(
            {"debug.print_invitation": True, "invite_base_url": "http://localhost"}
        )
        conductor = test_module.Conductor(builder)

        test_topic = "test-topic"
        test_payload = {"test": "payload"}
        test_endpoint = "http://example"
        test_attempts = 2

        with async_mock.patch.object(
            test_module, "OutboundTransportManager", autospec=True
        ) as mock_outbound_mgr:
            mock_outbound_mgr.return_value.registered_transports = {
                "test": async_mock.MagicMock(schemes=["http"])
            }
            await conductor.setup()
        with async_mock.patch.object(
            conductor.outbound_transport_manager, "enqueue_webhook"
        ) as mock_enqueue:
            conductor.webhook_router(
                test_topic, test_payload, test_endpoint, test_attempts
            )
            mock_enqueue.assert_called_once_with(
                test_topic, test_payload, test_endpoint, test_attempts, None
            )

        # swallow error
        with async_mock.patch.object(
            conductor.outbound_transport_manager,
            "enqueue_webhook",
            side_effect=OutboundDeliveryError,
        ) as mock_enqueue:
            conductor.webhook_router(
                test_topic, test_payload, test_endpoint, test_attempts
            )
            mock_enqueue.assert_called_once_with(
                test_topic, test_payload, test_endpoint, test_attempts, None
            )

    async def test_shutdown_multitenant_profiles(self):
        builder: ContextBuilder = StubContextBuilder(
            {**self.test_settings, "multitenant.enabled": True}
        )
        conductor = test_module.Conductor(builder)

        with async_mock.patch.object(
            test_module, "InboundTransportManager", autospec=True
        ) as mock_inbound_mgr, async_mock.patch.object(
            test_module, "OutboundTransportManager", autospec=True
        ) as mock_outbound_mgr, async_mock.patch.object(
            test_module, "LoggingConfigurator", autospec=True
        ) as mock_logger:
            mock_outbound_mgr.return_value.registered_transports = {
                "test": async_mock.MagicMock(schemes=["http"])
            }
            await conductor.setup()
            multitenant_mgr = conductor.context.inject(BaseMultitenantManager)
            assert isinstance(multitenant_mgr, MultitenantManager)

            multitenant_mgr._profiles.put(
                "test1",
                async_mock.MagicMock(close=async_mock.AsyncMock()),
            )
            multitenant_mgr._profiles.put(
                "test2",
                async_mock.MagicMock(close=async_mock.AsyncMock()),
            )

            await conductor.stop()

            multitenant_mgr._profiles.profiles["test1"].close.assert_called_once_with()
            multitenant_mgr._profiles.profiles["test2"].close.assert_called_once_with()


def get_invite_store_mock(
    invite_string: str, invite_already_used: bool = False
) -> async_mock.MagicMock:
    unused_invite = MediationInviteRecord(invite_string, invite_already_used)
    used_invite = MediationInviteRecord(invite_string, used=True)

    return async_mock.MagicMock(
        get_mediation_invite_record=async_mock.AsyncMock(return_value=unused_invite),
        mark_default_invite_as_used=async_mock.AsyncMock(return_value=used_invite),
    )


class TestConductorMediationSetup(IsolatedAsyncioTestCase, Config):
    """
    Test related with setting up mediation from given arguments or stored invitation.
    """

    def __get_mediator_config(
        self, invite_string: str, connections_invite: bool = False
    ) -> ContextBuilder:
        builder: ContextBuilder = StubContextBuilder(self.test_settings)
        builder.update_settings({"mediation.invite": invite_string})
        if connections_invite:
            builder.update_settings({"mediation.connections_invite": True})

        return builder

    @async_mock.patch.object(
        test_module,
        "MediationInviteStore",
        return_value=get_invite_store_mock("test-invite"),
    )
    @async_mock.patch.object(test_module.ConnectionInvitation, "from_url")
    async def test_mediator_invitation_0160(self, mock_from_url, _):
        conductor = test_module.Conductor(
            self.__get_mediator_config("test-invite", True)
        )
        with async_mock.patch.object(
            test_module, "OutboundTransportManager", autospec=True
        ) as mock_outbound_mgr:
            mock_outbound_mgr.return_value.registered_transports = {
                "test": async_mock.MagicMock(schemes=["http"])
            }
            await conductor.setup()

        mock_conn_record = async_mock.MagicMock()

        with async_mock.patch.object(
            test_module,
            "ConnectionManager",
            async_mock.MagicMock(
                return_value=async_mock.MagicMock(
                    receive_invitation=async_mock.AsyncMock(
                        return_value=mock_conn_record
                    )
                )
            ),
        ) as mock_mgr, async_mock.patch.object(
            mock_conn_record, "metadata_set", async_mock.AsyncMock()
        ), async_mock.patch.object(
            BaseStorage,
            "find_record",
            async_mock.AsyncMock(
                return_value=async_mock.MagicMock(value=f"v{__version__}")
            ),
        ):
            await conductor.start()
            await conductor.stop()
            mock_from_url.assert_called_once_with("test-invite")
            mock_mgr.return_value.receive_invitation.assert_called_once()

    @async_mock.patch.object(
        test_module,
        "MediationInviteStore",
        return_value=get_invite_store_mock("test-invite"),
    )
    @async_mock.patch.object(test_module.InvitationMessage, "from_url")
    async def test_mediator_invitation_0434(self, mock_from_url, _):
        conductor = test_module.Conductor(
            self.__get_mediator_config("test-invite", False)
        )
        with async_mock.patch.object(
            test_module, "OutboundTransportManager", autospec=True
        ) as mock_outbound_mgr:
            mock_outbound_mgr.return_value.registered_transports = {
                "test": async_mock.MagicMock(schemes=["http"])
            }
            await conductor.setup()

        conn_record = ConnRecord(
            invitation_key="3Dn1SJNPaCXcvvJvSbsFWP2xaCjMom3can8CQNhWrTRx",
            their_label="Hello",
            their_role=ConnRecord.Role.RESPONDER.rfc160,
            alias="Bob",
        )
        conn_record.accept = ConnRecord.ACCEPT_MANUAL
        await conn_record.save(await conductor.root_profile.session())
        with async_mock.patch.object(
            test_module,
            "OutOfBandManager",
            async_mock.MagicMock(
                return_value=async_mock.MagicMock(
                    receive_invitation=async_mock.AsyncMock(return_value=conn_record)
                )
            ),
        ) as mock_mgr, async_mock.patch.object(
            BaseStorage,
            "find_record",
            async_mock.AsyncMock(
                return_value=async_mock.MagicMock(value=f"v{__version__}")
            ),
        ):
            await conductor.start()
            await conductor.stop()
            mock_from_url.assert_called_once_with("test-invite")
            mock_mgr.return_value.receive_invitation.assert_called_once()

    @async_mock.patch.object(test_module, "MediationInviteStore")
    @async_mock.patch.object(test_module.ConnectionInvitation, "from_url")
    async def test_mediation_invitation_should_use_stored_invitation(
        self, patched_from_url, patched_invite_store
    ):
        """
        Conductor should store the mediation invite if it differs from the stored one or
        if the stored one was not used yet.

        Using a mediation invitation should clear the previously set default mediator.
        """
        # given
        invite_string = "test-invite"

        conductor = test_module.Conductor(
            self.__get_mediator_config(invite_string, True)
        )
        with async_mock.patch.object(
            test_module, "OutboundTransportManager", autospec=True
        ) as mock_outbound_mgr:
            mock_outbound_mgr.return_value.registered_transports = {
                "test": async_mock.MagicMock(schemes=["http"])
            }
            await conductor.setup()
        mock_conn_record = async_mock.MagicMock()
        mocked_store = get_invite_store_mock(invite_string)
        patched_invite_store.return_value = mocked_store

        connection_manager_mock = async_mock.MagicMock(
            receive_invitation=async_mock.AsyncMock(return_value=mock_conn_record)
        )
        mock_mediation_manager = async_mock.MagicMock(
            clear_default_mediator=async_mock.AsyncMock()
        )

        # when
        with async_mock.patch.object(
            test_module, "ConnectionManager", return_value=connection_manager_mock
        ), async_mock.patch.object(
            mock_conn_record, "metadata_set", async_mock.AsyncMock()
        ), async_mock.patch.object(
            test_module, "MediationManager", return_value=mock_mediation_manager
        ), async_mock.patch.object(
            BaseStorage,
            "find_record",
            async_mock.AsyncMock(
                return_value=async_mock.MagicMock(value=f"v{__version__}")
            ),
        ):
            await conductor.start()
            await conductor.stop()

            # then
            mocked_store.get_mediation_invite_record.assert_called_with(invite_string)

            connection_manager_mock.receive_invitation.assert_called_once()
            patched_from_url.assert_called_with(invite_string)
            mock_mediation_manager.clear_default_mediator.assert_called_once()

    @async_mock.patch.object(test_module, "MediationInviteStore")
    @async_mock.patch.object(test_module, "ConnectionManager")
    async def test_mediation_invitation_should_not_create_connection_for_old_invitation(
        self, patched_connection_manager, patched_invite_store
    ):
        # given
        invite_string = "test-invite"

        conductor = test_module.Conductor(
            self.__get_mediator_config(invite_string, True)
        )
        with async_mock.patch.object(
            test_module, "OutboundTransportManager", autospec=True
        ) as mock_outbound_mgr:
            mock_outbound_mgr.return_value.registered_transports = {
                "test": async_mock.MagicMock(schemes=["http"])
            }
            await conductor.setup()

        invite_store_mock = get_invite_store_mock(invite_string, True)
        patched_invite_store.return_value = invite_store_mock

        connection_manager_mock = async_mock.MagicMock(
            receive_invitation=async_mock.AsyncMock()
        )
        patched_connection_manager.return_value = connection_manager_mock
        with async_mock.patch.object(
            BaseStorage,
            "find_record",
            async_mock.AsyncMock(
                return_value=async_mock.MagicMock(value=f"v{__version__}")
            ),
        ):
            # when
            await conductor.start()
            await conductor.stop()

            # then
            invite_store_mock.get_mediation_invite_record.assert_called_with(
                invite_string
            )
            connection_manager_mock.receive_invitation.assert_not_called()

    @async_mock.patch.object(
        test_module,
        "MediationInviteStore",
        return_value=get_invite_store_mock("test-invite"),
    )
    async def test_mediator_invitation_x(self, _):
        conductor = test_module.Conductor(
            self.__get_mediator_config("test-invite", True)
        )
        with async_mock.patch.object(
            test_module, "OutboundTransportManager", autospec=True
        ) as mock_outbound_mgr:
            mock_outbound_mgr.return_value.registered_transports = {
                "test": async_mock.MagicMock(schemes=["http"])
            }
            await conductor.setup()

        with async_mock.patch.object(
            test_module.ConnectionInvitation,
            "from_url",
            async_mock.MagicMock(side_effect=Exception()),
        ) as mock_from_url, async_mock.patch.object(
            test_module, "LOGGER"
        ) as mock_logger, async_mock.patch.object(
            BaseStorage,
            "find_record",
            async_mock.AsyncMock(
                return_value=async_mock.MagicMock(value=f"v{__version__}")
            ),
        ):
            await conductor.start()
            await conductor.stop()
            mock_from_url.assert_called_once_with("test-invite")
            mock_logger.exception.assert_called_once()

    async def test_setup_ledger_both_multiple_and_base(self):
        builder: ContextBuilder = StubContextBuilder(self.test_settings)
        builder.update_settings({"ledger.genesis_transactions": "..."})
        builder.update_settings({"ledger.ledger_config_list": [{"...": "..."}]})
        conductor = test_module.Conductor(builder)

        with async_mock.patch.object(
            test_module,
            "load_multiple_genesis_transactions_from_config",
            async_mock.AsyncMock(),
        ) as mock_multiple_genesis_load, async_mock.patch.object(
            test_module, "get_genesis_transactions", async_mock.AsyncMock()
        ) as mock_genesis_load, async_mock.patch.object(
            test_module, "OutboundTransportManager", autospec=True
        ) as mock_outbound_mgr:
            mock_outbound_mgr.return_value.registered_transports = {
                "test": async_mock.MagicMock(schemes=["http"])
            }
            await conductor.setup()
            mock_multiple_genesis_load.assert_called_once()
            mock_genesis_load.assert_called_once()

    async def test_setup_ledger_only_base(self):
        builder: ContextBuilder = StubContextBuilder(self.test_settings)
        builder.update_settings({"ledger.genesis_transactions": "..."})
        conductor = test_module.Conductor(builder)

        with async_mock.patch.object(
            test_module, "get_genesis_transactions", async_mock.AsyncMock()
        ) as mock_genesis_load, async_mock.patch.object(
            test_module, "OutboundTransportManager", autospec=True
        ) as mock_outbound_mgr:
            mock_outbound_mgr.return_value.registered_transports = {
                "test": async_mock.MagicMock(schemes=["http"])
            }
            await conductor.setup()
            mock_genesis_load.assert_called_once()

    async def test_startup_x_version_mismatch(self):
        builder: ContextBuilder = StubContextBuilder(self.test_settings)
        conductor = test_module.Conductor(builder)

        with async_mock.patch.object(
            test_module, "InboundTransportManager", autospec=True
        ) as mock_inbound_mgr, async_mock.patch.object(
            test_module, "OutboundTransportManager", autospec=True
        ) as mock_outbound_mgr, async_mock.patch.object(
            test_module, "LOGGER"
        ) as mock_logger, async_mock.patch.object(
            BaseStorage,
            "find_record",
            async_mock.AsyncMock(return_value=async_mock.MagicMock(value=f"v0.6.0")),
        ):
            mock_outbound_mgr.return_value.registered_transports = {
                "test": async_mock.MagicMock(schemes=["http"])
            }
            await conductor.setup()

            session = await conductor.root_profile.session()

            wallet = session.inject(BaseWallet)
            await wallet.create_public_did(
                DIDMethod.SOV,
                KeyType.ED25519,
            )

            mock_inbound_mgr.return_value.setup.assert_awaited_once()
            mock_outbound_mgr.return_value.setup.assert_awaited_once()

            mock_inbound_mgr.return_value.registered_transports = {}
            mock_outbound_mgr.return_value.registered_transports = {}
            with self.assertRaises(RuntimeError):
                await conductor.start()
                mock_logger.exception.assert_called_once()

    async def test_startup_x_no_storage_version(self):
        builder: ContextBuilder = StubContextBuilder(self.test_settings)
        conductor = test_module.Conductor(builder)

        with async_mock.patch.object(
            test_module, "InboundTransportManager", autospec=True
        ) as mock_inbound_mgr, async_mock.patch.object(
            test_module, "OutboundTransportManager", autospec=True
        ) as mock_outbound_mgr, async_mock.patch.object(
            test_module, "LOGGER"
        ) as mock_logger, async_mock.patch.object(
            BaseStorage,
            "find_record",
            async_mock.AsyncMock(side_effect=StorageNotFoundError()),
        ):
            mock_outbound_mgr.return_value.registered_transports = {
                "test": async_mock.MagicMock(schemes=["http"])
            }
            await conductor.setup()

            session = await conductor.root_profile.session()

            wallet = session.inject(BaseWallet)
            await wallet.create_public_did(
                DIDMethod.SOV,
                KeyType.ED25519,
            )

            mock_inbound_mgr.return_value.setup.assert_awaited_once()
            mock_outbound_mgr.return_value.setup.assert_awaited_once()

            mock_inbound_mgr.return_value.registered_transports = {}
            mock_outbound_mgr.return_value.registered_transports = {}
            await conductor.start()<|MERGE_RESOLUTION|>--- conflicted
+++ resolved
@@ -832,15 +832,7 @@
         message = InboundMessage(message_body, receipt)
         exc = test_module.LedgerTransactionError("Ledger is wobbly")
         mock_task = async_mock.MagicMock(
-<<<<<<< HEAD
-            exc_info=(
-                type(exc),
-                exc,
-                exc.__traceback__,
-            ),
-=======
             exc_info=(type(exc), exc, exc.__traceback__),
->>>>>>> 5df3bc81
             ident="abc",
             timing={
                 "queued": 1234567890,
