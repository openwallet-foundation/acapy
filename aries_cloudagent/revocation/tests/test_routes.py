import pytest

from aiohttp import web as aio_web
from aiohttp.web import HTTPBadRequest, HTTPForbidden, HTTPNotFound
from asynctest import TestCase as AsyncTestCase
from asynctest import mock as async_mock

from ...config.injection_context import InjectionContext
from ...storage.base import BaseStorage
from ...storage.basic import BasicStorage
from ...tails.base import BaseTailsServer

from .. import routes as test_module


class TestRevocationRoutes(AsyncTestCase):
    def setUp(self):
        self.context = InjectionContext(enforce_typing=False)
        self.storage = BasicStorage()
        self.context.injector.bind_instance(BaseStorage, self.storage)

        TailsServer = async_mock.MagicMock(BaseTailsServer, autospec=True)
        self.tails_server = TailsServer()
        self.tails_server.upload_tails_file = async_mock.CoroutineMock(
            return_value=(True, None)
        )
        self.context.injector.bind_instance(BaseTailsServer, self.tails_server)

        self.app = {
            "outbound_message_router": async_mock.CoroutineMock(),
            "request_context": self.context,
        }
        self.test_did = "sample-did"

    async def test_validate_cred_rev_rec_qs_and_revoke_req(self):
        for req in (
            test_module.CredRevRecordQueryStringSchema(),
            test_module.RevokeRequestSchema(),
        ):
            req.validate_fields(
                {
                    "rev_reg_id": test_module.INDY_REV_REG_ID["example"],
                    "cred_rev_id": test_module.INDY_CRED_REV_ID["example"],
                }
            )
            req.validate_fields({"cred_ex_id": test_module.UUID4["example"]})
            with self.assertRaises(test_module.ValidationError):
                req.validate_fields({})
            with self.assertRaises(test_module.ValidationError):
                req.validate_fields(
                    {"rev_reg_id": test_module.INDY_REV_REG_ID["example"]}
                )
            with self.assertRaises(test_module.ValidationError):
                req.validate_fields(
                    {"cred_rev_id": test_module.INDY_CRED_REV_ID["example"]}
                )
            with self.assertRaises(test_module.ValidationError):
                req.validate_fields(
                    {
                        "rev_reg_id": test_module.INDY_REV_REG_ID["example"],
                        "cred_ex_id": test_module.UUID4["example"],
                    }
                )
            with self.assertRaises(test_module.ValidationError):
                req.validate_fields(
                    {
                        "cred_rev_id": test_module.INDY_CRED_REV_ID["example"],
                        "cred_ex_id": test_module.UUID4["example"],
                    }
                )
            with self.assertRaises(test_module.ValidationError):
                req.validate_fields(
                    {
                        "rev_reg_id": test_module.INDY_REV_REG_ID["example"],
                        "cred_rev_id": test_module.INDY_CRED_REV_ID["example"],
                        "cred_ex_id": test_module.UUID4["example"],
                    }
                )

    async def test_revoke(self):
        request = async_mock.MagicMock()
        request.app = {
            "request_context": async_mock.patch.object(
                aio_web, "BaseRequest", autospec=True
            ),
        }
        request.app["request_context"].settings = {}
        request.json = async_mock.CoroutineMock(
            return_value={
                "rev_reg_id": "rr_id",
                "cred_rev_id": "23",
                "publish": "false",
            }
        )

        with async_mock.patch.object(
            test_module, "RevocationManager", autospec=True
        ) as mock_mgr, async_mock.patch.object(
            test_module.web, "json_response"
        ) as mock_response:

            mock_mgr.return_value.revoke_credential = async_mock.CoroutineMock()

            await test_module.revoke(request)

            mock_response.assert_called_once_with({})

    async def test_revoke_by_cred_ex_id(self):
        request = async_mock.MagicMock()
        request.app = {
            "request_context": async_mock.patch.object(
                aio_web, "BaseRequest", autospec=True
            ),
        }
        request.app["request_context"].settings = {}
        request.json = async_mock.CoroutineMock(
            return_value={
                "cred_ex_id": "dummy-cxid",
                "publish": "false",
            }
        )

        with async_mock.patch.object(
            test_module, "RevocationManager", autospec=True
        ) as mock_mgr, async_mock.patch.object(
            test_module.web, "json_response"
        ) as mock_response:

            mock_mgr.return_value.revoke_credential = async_mock.CoroutineMock()

            await test_module.revoke(request)

            mock_response.assert_called_once_with({})

    async def test_revoke_not_found(self):
        request = async_mock.MagicMock()
        request.app = {
            "request_context": async_mock.patch.object(
                aio_web, "BaseRequest", autospec=True
            ),
        }
        request.app["request_context"].settings = {}
        request.json = async_mock.CoroutineMock(
            return_value={
                "rev_reg_id": "rr_id",
                "cred_rev_id": "23",
                "publish": "false",
            }
        )

        with async_mock.patch.object(
            test_module, "RevocationManager", autospec=True
        ) as mock_mgr, async_mock.patch.object(
            test_module.web, "json_response"
        ) as mock_response:

            mock_mgr.return_value.revoke_credential = async_mock.CoroutineMock(
                side_effect=test_module.StorageNotFoundError()
            )

            with self.assertRaises(test_module.web.HTTPBadRequest):
                await test_module.revoke(request)

    async def test_publish_revocations(self):
        request = async_mock.MagicMock()
        request.app = {
            "request_context": async_mock.patch.object(
                aio_web, "BaseRequest", autospec=True
            ),
        }
        request.app["request_context"].settings = {}
        request.json = async_mock.CoroutineMock()

        with async_mock.patch.object(
            test_module, "RevocationManager", autospec=True
        ) as mock_mgr, async_mock.patch.object(
            test_module.web, "json_response"
        ) as mock_response:
            pub_pending = async_mock.CoroutineMock()
            mock_mgr.return_value.publish_pending_revocations = pub_pending

            await test_module.publish_revocations(request)

            mock_response.assert_called_once_with(
                {"rrid2crid": pub_pending.return_value}
            )

    async def test_publish_revocations_x(self):
        request = async_mock.MagicMock()
        request.app = {
            "request_context": async_mock.patch.object(
                aio_web, "BaseRequest", autospec=True
            ),
        }
        request.app["request_context"].settings = {}
        request.json = async_mock.CoroutineMock()

        with async_mock.patch.object(
            test_module, "RevocationManager", autospec=True
        ) as mock_mgr:
            pub_pending = async_mock.CoroutineMock(
                side_effect=test_module.RevocationError()
            )
            mock_mgr.return_value.publish_pending_revocations = pub_pending

            with self.assertRaises(test_module.web.HTTPBadRequest):
                await test_module.publish_revocations(request)

    async def test_clear_pending_revocations(self):
        request = async_mock.MagicMock()
        request.app = {
            "request_context": async_mock.patch.object(
                aio_web, "BaseRequest", autospec=True
            ),
        }
        request.app["request_context"].settings = {}
        request.json = async_mock.CoroutineMock()

        with async_mock.patch.object(
            test_module, "RevocationManager", autospec=True
        ) as mock_mgr, async_mock.patch.object(
            test_module.web, "json_response"
        ) as mock_response:
            clear_pending = async_mock.CoroutineMock()
            mock_mgr.return_value.clear_pending_revocations = clear_pending

            await test_module.clear_pending_revocations(request)

            mock_response.assert_called_once_with(
                {"rrid2crid": clear_pending.return_value}
            )

    async def test_clear_pending_revocations_x(self):
        request = async_mock.MagicMock()
        request.app = {
            "request_context": async_mock.patch.object(
                aio_web, "BaseRequest", autospec=True
            ),
        }
        request.app["request_context"].settings = {}
        request.json = async_mock.CoroutineMock()

        with async_mock.patch.object(
            test_module, "RevocationManager", autospec=True
        ) as mock_mgr, async_mock.patch.object(
            test_module.web, "json_response"
        ) as mock_response:
            clear_pending = async_mock.CoroutineMock(
                side_effect=test_module.StorageError()
            )
            mock_mgr.return_value.clear_pending_revocations = clear_pending

            with self.assertRaises(test_module.web.HTTPBadRequest):
                await test_module.clear_pending_revocations(request)

    async def test_create_rev_reg(self):
        CRED_DEF_ID = f"{self.test_did}:3:CL:1234:default"
        request = async_mock.MagicMock()
        request.app = self.app
        request.json = async_mock.CoroutineMock(
            return_value={
                "max_cred_num": "1000",
                "credential_definition_id": CRED_DEF_ID,
            }
        )

        with async_mock.patch.object(
            self.storage, "search_records", autospec=True
        ) as mock_search, async_mock.patch.object(
            test_module, "IndyRevocation", autospec=True
        ) as mock_indy_revoc, async_mock.patch.object(
            test_module.web, "json_response", async_mock.Mock()
        ) as mock_json_response:
            mock_search.return_value.fetch_all = async_mock.CoroutineMock(
                return_value=True
            )
            mock_indy_revoc.return_value = async_mock.MagicMock(
                init_issuer_registry=async_mock.CoroutineMock(
                    return_value=async_mock.MagicMock(
                        generate_registry=async_mock.CoroutineMock(),
                        serialize=async_mock.MagicMock(return_value="dummy"),
                    )
                )
            )

            result = await test_module.create_rev_reg(request)
            mock_json_response.assert_called_once_with({"result": "dummy"})
            assert result is mock_json_response.return_value

    async def test_create_rev_reg_no_such_cred_def(self):
        CRED_DEF_ID = f"{self.test_did}:3:CL:1234:default"
        request = async_mock.MagicMock()
        request.app = self.app
        request.json = async_mock.CoroutineMock(
            return_value={
                "max_cred_num": "1000",
                "credential_definition_id": CRED_DEF_ID,
            }
        )

        with async_mock.patch.object(
            self.storage, "search_records", autospec=True
        ) as mock_search, async_mock.patch.object(
            test_module.web, "json_response", async_mock.Mock()
        ) as mock_json_response:
            mock_search.return_value.fetch_all = async_mock.CoroutineMock(
                return_value=False
            )

            with self.assertRaises(HTTPNotFound):
                result = await test_module.create_rev_reg(request)
            mock_json_response.assert_not_called()

    async def test_create_rev_reg_no_revo_support(self):
        CRED_DEF_ID = f"{self.test_did}:3:CL:1234:default"
        request = async_mock.MagicMock()
        request.app = self.app
        request.json = async_mock.CoroutineMock(
            return_value={
                "max_cred_num": "1000",
                "credential_definition_id": CRED_DEF_ID,
            }
        )

        with async_mock.patch.object(
            self.storage, "search_records", autospec=True
        ) as mock_search, async_mock.patch.object(
            test_module, "IndyRevocation", autospec=True
        ) as mock_indy_revoc, async_mock.patch.object(
            test_module.web, "json_response", async_mock.Mock()
        ) as mock_json_response:
            mock_search.return_value.fetch_all = async_mock.CoroutineMock(
                return_value=True
            )
            mock_indy_revoc.return_value = async_mock.MagicMock(
                init_issuer_registry=async_mock.CoroutineMock(
                    side_effect=test_module.RevocationNotSupportedError(
                        error_code="dummy"
                    )
                )
            )

            with self.assertRaises(HTTPBadRequest):
                result = await test_module.create_rev_reg(request)

            mock_json_response.assert_not_called()

    async def test_rev_regs_created(self):
        CRED_DEF_ID = f"{self.test_did}:3:CL:1234:default"
        STATE = "active"
        request = async_mock.MagicMock()
        request.app = self.app
        request.query = {
            "cred_def_id": CRED_DEF_ID,
            "state": test_module.IssuerRevRegRecord.STATE_ACTIVE,
        }

        with async_mock.patch.object(
            test_module.IssuerRevRegRecord, "query", async_mock.CoroutineMock()
        ) as mock_query, async_mock.patch.object(
            test_module.web, "json_response", async_mock.Mock()
        ) as mock_json_response:
            mock_query.return_value = [async_mock.MagicMock(revoc_reg_id="dummy")]

            result = await test_module.rev_regs_created(request)
            mock_json_response.assert_called_once_with({"rev_reg_ids": ["dummy"]})
            assert result is mock_json_response.return_value

    async def test_get_rev_reg(self):
        REV_REG_ID = "{}:4:{}:3:CL:1234:default:CL_ACCUM:default".format(
            self.test_did, self.test_did
        )
        request = async_mock.MagicMock()
        request.app = self.app
        request.match_info = {"rev_reg_id": REV_REG_ID}

        with async_mock.patch.object(
            test_module, "IndyRevocation", autospec=True
        ) as mock_indy_revoc, async_mock.patch.object(
            test_module.web, "json_response", async_mock.Mock()
        ) as mock_json_response:
            mock_indy_revoc.return_value = async_mock.MagicMock(
                get_issuer_rev_reg_record=async_mock.CoroutineMock(
                    return_value=async_mock.MagicMock(
                        serialize=async_mock.MagicMock(return_value="dummy")
                    )
                )
            )

            result = await test_module.get_rev_reg(request)
            mock_json_response.assert_called_once_with({"result": "dummy"})
            assert result is mock_json_response.return_value

    async def test_get_rev_reg_not_found(self):
        REV_REG_ID = "{}:4:{}:3:CL:1234:default:CL_ACCUM:default".format(
            self.test_did, self.test_did
        )
        request = async_mock.MagicMock()
        request.app = self.app
        request.match_info = {"rev_reg_id": REV_REG_ID}

        with async_mock.patch.object(
            test_module, "IndyRevocation", autospec=True
        ) as mock_indy_revoc, async_mock.patch.object(
            test_module.web, "json_response", async_mock.Mock()
        ) as mock_json_response:
            mock_indy_revoc.return_value = async_mock.MagicMock(
                get_issuer_rev_reg_record=async_mock.CoroutineMock(
                    side_effect=test_module.StorageNotFoundError(error_code="dummy")
                )
            )

            with self.assertRaises(HTTPNotFound):
                result = await test_module.get_rev_reg(request)
            mock_json_response.assert_not_called()

    async def test_get_rev_reg_issued(self):
        REV_REG_ID = "{}:4:{}:3:CL:1234:default:CL_ACCUM:default".format(
            self.test_did, self.test_did
        )
        request = async_mock.MagicMock()
        request.app = self.app
        request.match_info = {"rev_reg_id": REV_REG_ID}

        with async_mock.patch.object(
            test_module.IssuerRevRegRecord,
            "retrieve_by_revoc_reg_id",
            async_mock.CoroutineMock(),
        ) as mock_retrieve, async_mock.patch.object(
            test_module.IssuerCredRevRecord,
            "query_by_ids",
            async_mock.CoroutineMock(),
        ) as mock_query, async_mock.patch.object(
            test_module.web, "json_response", async_mock.Mock()
        ) as mock_json_response:
            mock_query.return_value = return_value = [{"...": "..."}, {"...": "..."}]
            result = await test_module.get_rev_reg_issued(request)

            mock_json_response.assert_called_once_with({"result": 2})
            assert result is mock_json_response.return_value

    async def test_get_rev_reg_issued_x(self):
        REV_REG_ID = "{}:4:{}:3:CL:1234:default:CL_ACCUM:default".format(
            self.test_did, self.test_did
        )
        request = async_mock.MagicMock()
        request.app = self.app
        request.match_info = {"rev_reg_id": REV_REG_ID}

        with async_mock.patch.object(
            test_module.IssuerRevRegRecord,
            "retrieve_by_revoc_reg_id",
            async_mock.CoroutineMock(),
        ) as mock_retrieve:
            mock_retrieve.side_effect = test_module.StorageNotFoundError("no such rec")

            with self.assertRaises(test_module.web.HTTPNotFound):
                await test_module.get_rev_reg_issued(request)

    async def test_get_cred_rev_record(self):
        REV_REG_ID = "{}:4:{}:3:CL:1234:default:CL_ACCUM:default".format(
            self.test_did, self.test_did
        )
        CRED_REV_ID = "1"

        request = async_mock.MagicMock()
        request.app = self.app
        request.query = {
            "rev_reg_id": REV_REG_ID,
            "cred_rev_id": CRED_REV_ID,
        }

        with async_mock.patch.object(
            test_module.IssuerCredRevRecord,
            "retrieve_by_ids",
            async_mock.CoroutineMock(),
        ) as mock_retrieve, async_mock.patch.object(
            test_module.web, "json_response", async_mock.Mock()
        ) as mock_json_response:
            mock_retrieve.return_value = async_mock.MagicMock(
                serialize=async_mock.MagicMock(return_value="dummy")
            )
            result = await test_module.get_cred_rev_record(request)

            mock_json_response.assert_called_once_with({"result": "dummy"})
            assert result is mock_json_response.return_value

    async def test_get_cred_rev_record_by_cred_ex_id(self):
        CRED_EX_ID = test_module.UUID4["example"]

        request = async_mock.MagicMock()
        request.app = self.app
        request.query = {"cred_ex_id": CRED_EX_ID}

        with async_mock.patch.object(
            test_module.IssuerCredRevRecord,
            "retrieve_by_cred_ex_id",
            async_mock.CoroutineMock(),
        ) as mock_retrieve, async_mock.patch.object(
            test_module.web, "json_response", async_mock.Mock()
        ) as mock_json_response:
            mock_retrieve.return_value = async_mock.MagicMock(
                serialize=async_mock.MagicMock(return_value="dummy")
            )
            result = await test_module.get_cred_rev_record(request)

            mock_json_response.assert_called_once_with({"result": "dummy"})
            assert result is mock_json_response.return_value

    async def test_get_cred_rev_record_not_found(self):
        REV_REG_ID = "{}:4:{}:3:CL:1234:default:CL_ACCUM:default".format(
            self.test_did, self.test_did
        )
        CRED_REV_ID = "1"

        request = async_mock.MagicMock()
        request.app = self.app
        request.json = async_mock.CoroutineMock(
            return_value={
                "rev_reg_id": REV_REG_ID,
                "cred_rev_id": CRED_REV_ID,
            }
        )

        with async_mock.patch.object(
            test_module.IssuerCredRevRecord,
            "retrieve_by_ids",
            async_mock.CoroutineMock(),
        ) as mock_retrieve:
            mock_retrieve.side_effect = test_module.StorageNotFoundError("no such rec")
            with self.assertRaises(test_module.web.HTTPNotFound):
                await test_module.get_cred_rev_record(request)

<<<<<<< HEAD
    async def test_get_active_registry(self):
=======
    async def test_get_active_rev_reg(self):
>>>>>>> bbaab7fe
        CRED_DEF_ID = f"{self.test_did}:3:CL:1234:default"
        request = async_mock.MagicMock()
        request.app = self.app
        request.match_info = {"cred_def_id": CRED_DEF_ID}

        with async_mock.patch.object(
            test_module, "IndyRevocation", autospec=True
        ) as mock_indy_revoc, async_mock.patch.object(
            test_module.web, "json_response", async_mock.Mock()
        ) as mock_json_response:
            mock_indy_revoc.return_value = async_mock.MagicMock(
                get_active_issuer_rev_reg_record=async_mock.CoroutineMock(
                    return_value=async_mock.MagicMock(
                        serialize=async_mock.MagicMock(return_value="dummy")
                    )
                )
            )

            result = await test_module.get_active_rev_reg(request)
            mock_json_response.assert_called_once_with({"result": "dummy"})
            assert result is mock_json_response.return_value

    async def test_get_active_rev_reg_not_found(self):
        CRED_DEF_ID = f"{self.test_did}:3:CL:1234:default"
        request = async_mock.MagicMock()
        request.app = self.app
        request.match_info = {"cred_def_id": CRED_DEF_ID}

        with async_mock.patch.object(
            test_module, "IndyRevocation", autospec=True
        ) as mock_indy_revoc, async_mock.patch.object(
            test_module.web, "json_response", async_mock.Mock()
        ) as mock_json_response:
            mock_indy_revoc.return_value = async_mock.MagicMock(
                get_active_issuer_rev_reg_record=async_mock.CoroutineMock(
                    side_effect=test_module.StorageNotFoundError(error_code="dummy")
                )
            )

            with self.assertRaises(HTTPNotFound):
                result = await test_module.get_active_rev_reg(request)
            mock_json_response.assert_not_called()

    async def test_get_tails_file(self):
        REV_REG_ID = "{}:4:{}:3:CL:1234:default:CL_ACCUM:default".format(
            self.test_did, self.test_did
        )
        request = async_mock.MagicMock()
        request.app = self.app
        request.match_info = {"rev_reg_id": REV_REG_ID}

        with async_mock.patch.object(
            test_module, "IndyRevocation", autospec=True
        ) as mock_indy_revoc, async_mock.patch.object(
            test_module.web, "FileResponse", async_mock.Mock()
        ) as mock_file_response:
            mock_indy_revoc.return_value = async_mock.MagicMock(
                get_issuer_rev_reg_record=async_mock.CoroutineMock(
                    return_value=async_mock.MagicMock(tails_local_path="dummy")
                )
            )

            result = await test_module.get_tails_file(request)
            mock_file_response.assert_called_once_with(path="dummy", status=200)
            assert result is mock_file_response.return_value

    async def test_get_tails_file_not_found(self):
        REV_REG_ID = "{}:4:{}:3:CL:1234:default:CL_ACCUM:default".format(
            self.test_did, self.test_did
        )
        request = async_mock.MagicMock()
        request.app = self.app
        request.match_info = {"rev_reg_id": REV_REG_ID}

        with async_mock.patch.object(
            test_module, "IndyRevocation", autospec=True
        ) as mock_indy_revoc, async_mock.patch.object(
            test_module.web, "FileResponse", async_mock.Mock()
        ) as mock_file_response:
            mock_indy_revoc.return_value = async_mock.MagicMock(
                get_issuer_rev_reg_record=async_mock.CoroutineMock(
                    side_effect=test_module.StorageNotFoundError(error_code="dummy")
                )
            )

            with self.assertRaises(HTTPNotFound):
                result = await test_module.get_tails_file(request)
            mock_file_response.assert_not_called()

    async def test_upload_tails_file(self):
        REV_REG_ID = "{}:4:{}:3:CL:1234:default:CL_ACCUM:default".format(
            self.test_did, self.test_did
        )
        request = async_mock.MagicMock()
        request.app = self.app
        request.match_info = {"rev_reg_id": REV_REG_ID}

        with async_mock.patch.object(
            test_module, "tails_path", async_mock.MagicMock()
        ) as mock_tails_path, async_mock.patch.object(
            test_module.web, "json_response", async_mock.Mock()
        ) as mock_json_response:
            mock_tails_path.return_value = f"/tmp/tails/{REV_REG_ID}"

            result = await test_module.upload_tails_file(request)
            mock_json_response.assert_called_once_with()
            assert result is mock_json_response.return_value

    async def test_upload_tails_file_no_tails_server(self):
        REV_REG_ID = "{}:4:{}:3:CL:1234:default:CL_ACCUM:default".format(
            self.test_did, self.test_did
        )
        request = async_mock.MagicMock()
        request.app = self.app
        request.match_info = {"rev_reg_id": REV_REG_ID}

        self.context.injector.clear_binding(BaseTailsServer)

        with self.assertRaises(test_module.web.HTTPForbidden):
            await test_module.upload_tails_file(request)

    async def test_upload_tails_file_no_local_tails_file(self):
        REV_REG_ID = "{}:4:{}:3:CL:1234:default:CL_ACCUM:default".format(
            self.test_did, self.test_did
        )
        request = async_mock.MagicMock()
        request.app = self.app
        request.match_info = {"rev_reg_id": REV_REG_ID}

        with async_mock.patch.object(
            test_module, "tails_path", async_mock.MagicMock()
        ) as mock_tails_path:
            mock_tails_path.return_value = None

            with self.assertRaises(test_module.web.HTTPNotFound):
                await test_module.upload_tails_file(request)

    async def test_upload_tails_file_fail(self):
        REV_REG_ID = "{}:4:{}:3:CL:1234:default:CL_ACCUM:default".format(
            self.test_did, self.test_did
        )
        request = async_mock.MagicMock()
        request.app = self.app
        request.match_info = {"rev_reg_id": REV_REG_ID}

        TailsServer = async_mock.MagicMock(BaseTailsServer, autospec=True)
        self.tails_server = TailsServer()
        self.tails_server.upload_tails_file = async_mock.CoroutineMock(
            return_value=(False, "Internal Server Error")
        )
        self.context.injector.clear_binding(BaseTailsServer)
        self.context.injector.bind_instance(BaseTailsServer, self.tails_server)

        with async_mock.patch.object(
            test_module, "tails_path", async_mock.MagicMock()
        ) as mock_tails_path:
            with self.assertRaises(test_module.web.HTTPInternalServerError):
                await test_module.upload_tails_file(request)

    async def test_send_rev_reg_def(self):
<<<<<<< HEAD
=======
        REV_REG_ID = "{}:4:{}:3:CL:1234:default:CL_ACCUM:default".format(
            self.test_did, self.test_did
        )
        request = async_mock.MagicMock()
        request.app = self.app
        request.match_info = {"rev_reg_id": REV_REG_ID}

        with async_mock.patch.object(
            test_module, "IndyRevocation", autospec=True
        ) as mock_indy_revoc, async_mock.patch.object(
            test_module.web, "json_response", async_mock.Mock()
        ) as mock_json_response:
            mock_indy_revoc.return_value = async_mock.MagicMock(
                get_issuer_rev_reg_record=async_mock.CoroutineMock(
                    return_value=async_mock.MagicMock(
                        send_def=async_mock.CoroutineMock(),
                        send_entry=async_mock.CoroutineMock(),
                        serialize=async_mock.MagicMock(return_value="dummy"),
                    )
                )
            )

            result = await test_module.send_rev_reg_def(request)
            mock_json_response.assert_called_once_with({"result": "dummy"})
            assert result is mock_json_response.return_value

    async def test_send_rev_reg_def_not_found(self):
        REV_REG_ID = "{}:4:{}:3:CL:1234:default:CL_ACCUM:default".format(
            self.test_did, self.test_did
        )
        request = async_mock.MagicMock()
        request.app = self.app
        request.match_info = {"rev_reg_id": REV_REG_ID}

        with async_mock.patch.object(
            test_module, "IndyRevocation", autospec=True
        ) as mock_indy_revoc, async_mock.patch.object(
            test_module.web, "FileResponse", async_mock.Mock()
        ) as mock_json_response:
            mock_indy_revoc.return_value = async_mock.MagicMock(
                get_issuer_rev_reg_record=async_mock.CoroutineMock(
                    side_effect=test_module.StorageNotFoundError(error_code="dummy")
                )
            )

            with self.assertRaises(HTTPNotFound):
                result = await test_module.send_rev_reg_def(request)
            mock_json_response.assert_not_called()

    async def test_send_rev_reg_def_x(self):
        REV_REG_ID = "{}:4:{}:3:CL:1234:default:CL_ACCUM:default".format(
            self.test_did, self.test_did
        )
        request = async_mock.MagicMock()
        request.app = self.app
        request.match_info = {"rev_reg_id": REV_REG_ID}

        with async_mock.patch.object(
            test_module, "IndyRevocation", autospec=True
        ) as mock_indy_revoc:
            mock_indy_revoc.return_value = async_mock.MagicMock(
                get_issuer_rev_reg_record=async_mock.CoroutineMock(
                    return_value=async_mock.MagicMock(
                        send_def=async_mock.CoroutineMock(
                            side_effect=test_module.RevocationError()
                        ),
                    )
                )
            )

            with self.assertRaises(test_module.web.HTTPBadRequest):
                await test_module.send_rev_reg_def(request)

    async def test_send_rev_reg_entry(self):
>>>>>>> bbaab7fe
        REV_REG_ID = "{}:4:{}:3:CL:1234:default:CL_ACCUM:default".format(
            self.test_did, self.test_did
        )
        request = async_mock.MagicMock()
        request.app = self.app
        request.match_info = {"rev_reg_id": REV_REG_ID}

        with async_mock.patch.object(
            test_module, "IndyRevocation", autospec=True
        ) as mock_indy_revoc, async_mock.patch.object(
            test_module.web, "json_response", async_mock.Mock()
        ) as mock_json_response:
            mock_indy_revoc.return_value = async_mock.MagicMock(
                get_issuer_rev_reg_record=async_mock.CoroutineMock(
                    return_value=async_mock.MagicMock(
<<<<<<< HEAD
                        send_def=async_mock.CoroutineMock(),
=======
>>>>>>> bbaab7fe
                        send_entry=async_mock.CoroutineMock(),
                        serialize=async_mock.MagicMock(return_value="dummy"),
                    )
                )
            )

<<<<<<< HEAD
            result = await test_module.send_rev_reg_def(request)
            mock_json_response.assert_called_once_with({"result": "dummy"})
            assert result is mock_json_response.return_value

    async def test_send_rev_reg_def_not_found(self):
=======
            result = await test_module.send_rev_reg_entry(request)
            mock_json_response.assert_called_once_with({"result": "dummy"})
            assert result is mock_json_response.return_value

    async def test_send_rev_reg_entry_not_found(self):
>>>>>>> bbaab7fe
        REV_REG_ID = "{}:4:{}:3:CL:1234:default:CL_ACCUM:default".format(
            self.test_did, self.test_did
        )
        request = async_mock.MagicMock()
        request.app = self.app
        request.match_info = {"rev_reg_id": REV_REG_ID}

        with async_mock.patch.object(
            test_module, "IndyRevocation", autospec=True
        ) as mock_indy_revoc, async_mock.patch.object(
            test_module.web, "FileResponse", async_mock.Mock()
        ) as mock_json_response:
            mock_indy_revoc.return_value = async_mock.MagicMock(
                get_issuer_rev_reg_record=async_mock.CoroutineMock(
                    side_effect=test_module.StorageNotFoundError(error_code="dummy")
                )
            )

            with self.assertRaises(HTTPNotFound):
<<<<<<< HEAD
                result = await test_module.send_rev_reg_def(request)
            mock_json_response.assert_not_called()

    async def test_send_rev_reg_def_x(self):
=======
                result = await test_module.send_rev_reg_entry(request)
            mock_json_response.assert_not_called()

    async def test_send_rev_reg_entry_x(self):
>>>>>>> bbaab7fe
        REV_REG_ID = "{}:4:{}:3:CL:1234:default:CL_ACCUM:default".format(
            self.test_did, self.test_did
        )
        request = async_mock.MagicMock()
        request.app = self.app
        request.match_info = {"rev_reg_id": REV_REG_ID}

        with async_mock.patch.object(
            test_module, "IndyRevocation", autospec=True
        ) as mock_indy_revoc:
            mock_indy_revoc.return_value = async_mock.MagicMock(
                get_issuer_rev_reg_record=async_mock.CoroutineMock(
                    return_value=async_mock.MagicMock(
<<<<<<< HEAD
                        send_def=async_mock.CoroutineMock(
=======
                        send_entry=async_mock.CoroutineMock(
>>>>>>> bbaab7fe
                            side_effect=test_module.RevocationError()
                        ),
                    )
                )
            )

            with self.assertRaises(test_module.web.HTTPBadRequest):
<<<<<<< HEAD
                await test_module.send_rev_reg_def(request)

    async def test_send_rev_reg_entry(self):
        REV_REG_ID = "{}:4:{}:3:CL:1234:default:CL_ACCUM:default".format(
            self.test_did, self.test_did
        )
        request = async_mock.MagicMock()
        request.app = self.app
        request.match_info = {"rev_reg_id": REV_REG_ID}

        with async_mock.patch.object(
            test_module, "IndyRevocation", autospec=True
        ) as mock_indy_revoc, async_mock.patch.object(
            test_module.web, "json_response", async_mock.Mock()
        ) as mock_json_response:
            mock_indy_revoc.return_value = async_mock.MagicMock(
                get_issuer_rev_reg_record=async_mock.CoroutineMock(
                    return_value=async_mock.MagicMock(
                        send_entry=async_mock.CoroutineMock(),
                        serialize=async_mock.MagicMock(return_value="dummy"),
                    )
                )
            )

            result = await test_module.send_rev_reg_entry(request)
            mock_json_response.assert_called_once_with({"result": "dummy"})
            assert result is mock_json_response.return_value

    async def test_send_rev_reg_entry_not_found(self):
        REV_REG_ID = "{}:4:{}:3:CL:1234:default:CL_ACCUM:default".format(
            self.test_did, self.test_did
        )
        request = async_mock.MagicMock()
        request.app = self.app
        request.match_info = {"rev_reg_id": REV_REG_ID}

        with async_mock.patch.object(
            test_module, "IndyRevocation", autospec=True
        ) as mock_indy_revoc, async_mock.patch.object(
            test_module.web, "FileResponse", async_mock.Mock()
        ) as mock_json_response:
            mock_indy_revoc.return_value = async_mock.MagicMock(
                get_issuer_rev_reg_record=async_mock.CoroutineMock(
                    side_effect=test_module.StorageNotFoundError(error_code="dummy")
                )
            )

            with self.assertRaises(HTTPNotFound):
                result = await test_module.send_rev_reg_entry(request)
            mock_json_response.assert_not_called()

    async def test_send_rev_reg_entry_x(self):
        REV_REG_ID = "{}:4:{}:3:CL:1234:default:CL_ACCUM:default".format(
            self.test_did, self.test_did
        )
        request = async_mock.MagicMock()
        request.app = self.app
        request.match_info = {"rev_reg_id": REV_REG_ID}

        with async_mock.patch.object(
            test_module, "IndyRevocation", autospec=True
        ) as mock_indy_revoc:
            mock_indy_revoc.return_value = async_mock.MagicMock(
                get_issuer_rev_reg_record=async_mock.CoroutineMock(
                    return_value=async_mock.MagicMock(
                        send_entry=async_mock.CoroutineMock(
                            side_effect=test_module.RevocationError()
                        ),
                    )
                )
            )

            with self.assertRaises(test_module.web.HTTPBadRequest):
                await test_module.send_rev_reg_entry(request)

=======
                await test_module.send_rev_reg_entry(request)

>>>>>>> bbaab7fe
    async def test_update_rev_reg(self):
        REV_REG_ID = "{}:4:{}:3:CL:1234:default:CL_ACCUM:default".format(
            self.test_did, self.test_did
        )
        request = async_mock.MagicMock()
        request.app = self.app
        request.match_info = {"rev_reg_id": REV_REG_ID}
        request.json = async_mock.CoroutineMock(
            return_value={
                "tails_public_uri": f"http://sample.ca:8181/tails/{REV_REG_ID}"
            }
        )

        with async_mock.patch.object(
            test_module, "IndyRevocation", autospec=True
        ) as mock_indy_revoc, async_mock.patch.object(
            test_module.web, "json_response", async_mock.Mock()
        ) as mock_json_response:
            mock_indy_revoc.return_value = async_mock.MagicMock(
                get_issuer_rev_reg_record=async_mock.CoroutineMock(
                    return_value=async_mock.MagicMock(
                        set_tails_file_public_uri=async_mock.CoroutineMock(),
                        save=async_mock.CoroutineMock(),
                        serialize=async_mock.MagicMock(return_value="dummy"),
                    )
                )
            )

            result = await test_module.update_rev_reg(request)
            mock_json_response.assert_called_once_with({"result": "dummy"})
            assert result is mock_json_response.return_value

    async def test_update_rev_reg_not_found(self):
        REV_REG_ID = "{}:4:{}:3:CL:1234:default:CL_ACCUM:default".format(
            self.test_did, self.test_did
        )
        request = async_mock.MagicMock()
        request.app = self.app
        request.match_info = {"rev_reg_id": REV_REG_ID}
        request.json = async_mock.CoroutineMock(
            return_value={
                "tails_public_uri": f"http://sample.ca:8181/tails/{REV_REG_ID}"
            }
        )

        with async_mock.patch.object(
            test_module, "IndyRevocation", autospec=True
        ) as mock_indy_revoc, async_mock.patch.object(
            test_module.web, "FileResponse", async_mock.Mock()
        ) as mock_json_response:
            mock_indy_revoc.return_value = async_mock.MagicMock(
                get_issuer_rev_reg_record=async_mock.CoroutineMock(
                    side_effect=test_module.StorageNotFoundError(error_code="dummy")
                )
            )

            with self.assertRaises(HTTPNotFound):
                result = await test_module.update_rev_reg(request)
            mock_json_response.assert_not_called()

    async def test_update_rev_reg_x(self):
        REV_REG_ID = "{}:4:{}:3:CL:1234:default:CL_ACCUM:default".format(
            self.test_did, self.test_did
        )
        request = async_mock.MagicMock()
        request.app = self.app
        request.match_info = {"rev_reg_id": REV_REG_ID}
        request.json = async_mock.CoroutineMock(
            return_value={
                "tails_public_uri": f"http://sample.ca:8181/tails/{REV_REG_ID}"
            }
        )

        with async_mock.patch.object(
            test_module, "IndyRevocation", autospec=True
        ) as mock_indy_revoc:
            mock_indy_revoc.return_value = async_mock.MagicMock(
                get_issuer_rev_reg_record=async_mock.CoroutineMock(
                    return_value=async_mock.MagicMock(
                        set_tails_file_public_uri=async_mock.CoroutineMock(
                            side_effect=test_module.RevocationError()
                        ),
                    )
                )
            )

            with self.assertRaises(test_module.web.HTTPBadRequest):
                await test_module.update_rev_reg(request)

    async def test_set_rev_reg_state(self):
        REV_REG_ID = "{}:4:{}:3:CL:1234:default:CL_ACCUM:default".format(
            self.test_did, self.test_did
        )
        request = async_mock.MagicMock()
        request.app = self.app
        request.match_info = {"rev_reg_id": REV_REG_ID}
        request.json = async_mock.CoroutineMock(
            return_value={
                "max_cred_num": "1000",
            }
        )
        request.query = {
            "state": test_module.IssuerRevRegRecord.STATE_ACTIVE,
        }

        with async_mock.patch.object(
            test_module, "IndyRevocation", autospec=True
        ) as mock_indy_revoc, async_mock.patch.object(
            test_module.web, "json_response", async_mock.Mock()
        ) as mock_json_response:
            mock_indy_revoc.return_value = async_mock.MagicMock(
                get_issuer_rev_reg_record=async_mock.CoroutineMock(
                    return_value=async_mock.MagicMock(
                        set_state=async_mock.CoroutineMock(),
                        save=async_mock.CoroutineMock(),
                        serialize=async_mock.MagicMock(return_value="dummy"),
                    )
                )
            )

            result = await test_module.set_rev_reg_state(request)
            mock_json_response.assert_called_once_with({"result": "dummy"})
            assert result is mock_json_response.return_value

    async def test_set_rev_reg_state_not_found(self):
        REV_REG_ID = "{}:4:{}:3:CL:1234:default:CL_ACCUM:default".format(
            self.test_did, self.test_did
        )
        request = async_mock.MagicMock()
        request.app = self.app
        request.match_info = {"rev_reg_id": REV_REG_ID}
        request.json = async_mock.CoroutineMock(
            return_value={
                "max_cred_num": "1000",
            }
        )
        request.query = {
            "state": test_module.IssuerRevRegRecord.STATE_ACTIVE,
        }

        with async_mock.patch.object(
            test_module, "IndyRevocation", autospec=True
        ) as mock_indy_revoc, async_mock.patch.object(
            test_module.web, "FileResponse", async_mock.Mock()
        ) as mock_json_response:
            mock_indy_revoc.return_value = async_mock.MagicMock(
                get_issuer_rev_reg_record=async_mock.CoroutineMock(
                    side_effect=test_module.StorageNotFoundError(error_code="dummy")
                )
            )

            with self.assertRaises(HTTPNotFound):
                result = await test_module.set_rev_reg_state(request)
            mock_json_response.assert_not_called()

    async def test_register(self):
        mock_app = async_mock.MagicMock()
        mock_app.add_routes = async_mock.MagicMock()

        await test_module.register(mock_app)
        mock_app.add_routes.assert_called_once()

    async def test_post_process_routes(self):
        mock_app = async_mock.MagicMock(
            _state={
                "swagger_dict": {
                    "paths": {
                        "/revocation/registry/{rev_reg_id}/tails-file": {
                            "get": {"responses": {"200": {"description": "tails file"}}}
                        }
                    }
                }
            }
        )
        test_module.post_process_routes(mock_app)
        assert mock_app._state["swagger_dict"]["paths"][
            "/revocation/registry/{rev_reg_id}/tails-file"
        ]["get"]["responses"]["200"]["schema"] == {"type": "string", "format": "binary"}

        assert "tags" in mock_app._state["swagger_dict"]<|MERGE_RESOLUTION|>--- conflicted
+++ resolved
@@ -531,11 +531,7 @@
             with self.assertRaises(test_module.web.HTTPNotFound):
                 await test_module.get_cred_rev_record(request)
 
-<<<<<<< HEAD
-    async def test_get_active_registry(self):
-=======
     async def test_get_active_rev_reg(self):
->>>>>>> bbaab7fe
         CRED_DEF_ID = f"{self.test_did}:3:CL:1234:default"
         request = async_mock.MagicMock()
         request.app = self.app
@@ -696,8 +692,6 @@
                 await test_module.upload_tails_file(request)
 
     async def test_send_rev_reg_def(self):
-<<<<<<< HEAD
-=======
         REV_REG_ID = "{}:4:{}:3:CL:1234:default:CL_ACCUM:default".format(
             self.test_did, self.test_did
         )
@@ -772,104 +766,6 @@
                 await test_module.send_rev_reg_def(request)
 
     async def test_send_rev_reg_entry(self):
->>>>>>> bbaab7fe
-        REV_REG_ID = "{}:4:{}:3:CL:1234:default:CL_ACCUM:default".format(
-            self.test_did, self.test_did
-        )
-        request = async_mock.MagicMock()
-        request.app = self.app
-        request.match_info = {"rev_reg_id": REV_REG_ID}
-
-        with async_mock.patch.object(
-            test_module, "IndyRevocation", autospec=True
-        ) as mock_indy_revoc, async_mock.patch.object(
-            test_module.web, "json_response", async_mock.Mock()
-        ) as mock_json_response:
-            mock_indy_revoc.return_value = async_mock.MagicMock(
-                get_issuer_rev_reg_record=async_mock.CoroutineMock(
-                    return_value=async_mock.MagicMock(
-<<<<<<< HEAD
-                        send_def=async_mock.CoroutineMock(),
-=======
->>>>>>> bbaab7fe
-                        send_entry=async_mock.CoroutineMock(),
-                        serialize=async_mock.MagicMock(return_value="dummy"),
-                    )
-                )
-            )
-
-<<<<<<< HEAD
-            result = await test_module.send_rev_reg_def(request)
-            mock_json_response.assert_called_once_with({"result": "dummy"})
-            assert result is mock_json_response.return_value
-
-    async def test_send_rev_reg_def_not_found(self):
-=======
-            result = await test_module.send_rev_reg_entry(request)
-            mock_json_response.assert_called_once_with({"result": "dummy"})
-            assert result is mock_json_response.return_value
-
-    async def test_send_rev_reg_entry_not_found(self):
->>>>>>> bbaab7fe
-        REV_REG_ID = "{}:4:{}:3:CL:1234:default:CL_ACCUM:default".format(
-            self.test_did, self.test_did
-        )
-        request = async_mock.MagicMock()
-        request.app = self.app
-        request.match_info = {"rev_reg_id": REV_REG_ID}
-
-        with async_mock.patch.object(
-            test_module, "IndyRevocation", autospec=True
-        ) as mock_indy_revoc, async_mock.patch.object(
-            test_module.web, "FileResponse", async_mock.Mock()
-        ) as mock_json_response:
-            mock_indy_revoc.return_value = async_mock.MagicMock(
-                get_issuer_rev_reg_record=async_mock.CoroutineMock(
-                    side_effect=test_module.StorageNotFoundError(error_code="dummy")
-                )
-            )
-
-            with self.assertRaises(HTTPNotFound):
-<<<<<<< HEAD
-                result = await test_module.send_rev_reg_def(request)
-            mock_json_response.assert_not_called()
-
-    async def test_send_rev_reg_def_x(self):
-=======
-                result = await test_module.send_rev_reg_entry(request)
-            mock_json_response.assert_not_called()
-
-    async def test_send_rev_reg_entry_x(self):
->>>>>>> bbaab7fe
-        REV_REG_ID = "{}:4:{}:3:CL:1234:default:CL_ACCUM:default".format(
-            self.test_did, self.test_did
-        )
-        request = async_mock.MagicMock()
-        request.app = self.app
-        request.match_info = {"rev_reg_id": REV_REG_ID}
-
-        with async_mock.patch.object(
-            test_module, "IndyRevocation", autospec=True
-        ) as mock_indy_revoc:
-            mock_indy_revoc.return_value = async_mock.MagicMock(
-                get_issuer_rev_reg_record=async_mock.CoroutineMock(
-                    return_value=async_mock.MagicMock(
-<<<<<<< HEAD
-                        send_def=async_mock.CoroutineMock(
-=======
-                        send_entry=async_mock.CoroutineMock(
->>>>>>> bbaab7fe
-                            side_effect=test_module.RevocationError()
-                        ),
-                    )
-                )
-            )
-
-            with self.assertRaises(test_module.web.HTTPBadRequest):
-<<<<<<< HEAD
-                await test_module.send_rev_reg_def(request)
-
-    async def test_send_rev_reg_entry(self):
         REV_REG_ID = "{}:4:{}:3:CL:1234:default:CL_ACCUM:default".format(
             self.test_did, self.test_did
         )
@@ -890,7 +786,6 @@
                     )
                 )
             )
-
             result = await test_module.send_rev_reg_entry(request)
             mock_json_response.assert_called_once_with({"result": "dummy"})
             assert result is mock_json_response.return_value
@@ -942,10 +837,6 @@
             with self.assertRaises(test_module.web.HTTPBadRequest):
                 await test_module.send_rev_reg_entry(request)
 
-=======
-                await test_module.send_rev_reg_entry(request)
-
->>>>>>> bbaab7fe
     async def test_update_rev_reg(self):
         REV_REG_ID = "{}:4:{}:3:CL:1234:default:CL_ACCUM:default".format(
             self.test_did, self.test_did
