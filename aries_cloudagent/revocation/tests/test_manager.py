--- conflicted
+++ resolved
@@ -1,13 +1,10 @@
 import json
 
-<<<<<<< HEAD
 from asynctest import mock as async_mock
 from asynctest import TestCase as AsyncTestCase
 import pytest
-=======
 from aries_cloudagent.tests import mock
 from unittest import IsolatedAsyncioTestCase
->>>>>>> 8a7e4630
 
 from aries_cloudagent.revocation.models.issuer_cred_rev_record import (
     IssuerCredRevRecord,
@@ -52,13 +49,8 @@
             clear_pending=mock.CoroutineMock(),
             pending_pub=["2"],
         )
-<<<<<<< HEAD
         issuer = async_mock.MagicMock(AnonCredsIssuer, autospec=True)
         issuer.revoke_credentials = async_mock.CoroutineMock(
-=======
-        issuer = mock.MagicMock(IndyIssuer, autospec=True)
-        issuer.revoke_credentials = mock.CoroutineMock(
->>>>>>> 8a7e4630
             return_value=(
                 json.dumps(
                     {
@@ -118,13 +110,8 @@
         ) as mock_retrieve:
             mock_retrieve.side_effect = test_module.StorageNotFoundError("no such rec")
 
-<<<<<<< HEAD
             issuer = async_mock.MagicMock(AnonCredsIssuer, autospec=True)
             self.profile.context.injector.bind_instance(AnonCredsIssuer, issuer)
-=======
-            issuer = mock.MagicMock(IndyIssuer, autospec=True)
-            self.profile.context.injector.bind_instance(IndyIssuer, issuer)
->>>>>>> 8a7e4630
 
             with self.assertRaises(RevocationManagerError):
                 await self.manager.revoke_credential_by_cred_ex_id(CRED_EX_ID)
@@ -145,13 +132,8 @@
                 return_value=None
             )
 
-<<<<<<< HEAD
             issuer = async_mock.MagicMock(AnonCredsIssuer, autospec=True)
             self.profile.context.injector.bind_instance(AnonCredsIssuer, issuer)
-=======
-            issuer = mock.MagicMock(IndyIssuer, autospec=True)
-            self.profile.context.injector.bind_instance(IndyIssuer, issuer)
->>>>>>> 8a7e4630
 
             with self.assertRaises(RevocationManagerError):
                 await self.manager.revoke_credential(REV_REG_ID, CRED_REV_ID)
@@ -159,17 +141,11 @@
     @pytest.mark.skip(reason="Anoncreds-break")
     async def test_revoke_credential_pend(self):
         CRED_REV_ID = "1"
-<<<<<<< HEAD
         mock_issuer_rev_reg_record = async_mock.MagicMock(
             mark_pending=async_mock.CoroutineMock()
         )
         issuer = async_mock.MagicMock(AnonCredsIssuer, autospec=True)
         self.profile.context.injector.bind_instance(AnonCredsIssuer, issuer)
-=======
-        mock_issuer_rev_reg_record = mock.MagicMock(mark_pending=mock.CoroutineMock())
-        issuer = mock.MagicMock(IndyIssuer, autospec=True)
-        self.profile.context.injector.bind_instance(IndyIssuer, issuer)
->>>>>>> 8a7e4630
 
         with mock.patch.object(
             test_module, "IndyRevocation", autospec=True
@@ -230,13 +206,8 @@
             "retrieve_by_id",
             mock.CoroutineMock(return_value=mock_issuer_rev_reg_record),
         ):
-<<<<<<< HEAD
             issuer = async_mock.MagicMock(AnonCredsIssuer, autospec=True)
             issuer.merge_revocation_registry_deltas = async_mock.CoroutineMock(
-=======
-            issuer = mock.MagicMock(IndyIssuer, autospec=True)
-            issuer.merge_revocation_registry_deltas = mock.CoroutineMock(
->>>>>>> 8a7e4630
                 side_effect=deltas
             )
 
@@ -295,13 +266,8 @@
                 side_effect=lambda _, id, **args: mock_issuer_rev_reg_records[id]
             ),
         ):
-<<<<<<< HEAD
             issuer = async_mock.MagicMock(AnonCredsIssuer, autospec=True)
             issuer.merge_revocation_registry_deltas = async_mock.CoroutineMock(
-=======
-            issuer = mock.MagicMock(IndyIssuer, autospec=True)
-            issuer.merge_revocation_registry_deltas = mock.CoroutineMock(
->>>>>>> 8a7e4630
                 side_effect=deltas
             )
 
@@ -361,13 +327,8 @@
                 side_effect=lambda _, id, **args: mock_issuer_rev_reg_records[id]
             ),
         ):
-<<<<<<< HEAD
             issuer = async_mock.MagicMock(AnonCredsIssuer, autospec=True)
             issuer.merge_revocation_registry_deltas = async_mock.CoroutineMock(
-=======
-            issuer = mock.MagicMock(IndyIssuer, autospec=True)
-            issuer.merge_revocation_registry_deltas = mock.CoroutineMock(
->>>>>>> 8a7e4630
                 side_effect=deltas
             )
 
