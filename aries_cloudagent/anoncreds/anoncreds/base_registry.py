"""Base Registry"""
from abc import ABC, abstractmethod
from typing import Pattern

from ...config.injection_context import InjectionContext
from ...core.profile import Profile
from ..models.anoncreds_cred_def import (
    AnonCredsRegistryGetCredentialDefinition,
    AnonCredsRegistryGetCredentialDefinitions,
    AnonCredsRegistryGetRevocationList,
    AnonCredsRegistryGetRevocationRegistryDefinition,
    AnonCredsRegistryGetRevocationRegistryDefinitions,
)
from ..models.anoncreds_schema import (
    AnonCredsRegistryGetSchema,
    AnonCredsRegistryGetSchemas,
<<<<<<< HEAD
=======
    SchemaResult,
>>>>>>> a609352b
)


class BaseAnonCredsError(Exception):
    """Base error class for AnonCreds."""


class AnonCredsObjectNotFound(BaseAnonCredsError):
    """Raised when object is not found in resolver."""


class AnonCredsRegistrationFailed(BaseAnonCredsError):
    """Raised when registering an AnonCreds object fails."""


class AnonCredsResolutionFailed(BaseAnonCredsError):
    """Raised when resolving an AnonCreds object fails."""


class BaseAnonCredsHandler(ABC):
    @property
    @abstractmethod
    def supported_identifiers_regex(self) -> Pattern:
        """Regex to match supported identifiers."""

    async def supports(self, identifier: str) -> bool:
        """Determine whether this registry supports the given identifier."""
        return bool(self.supported_identifiers_regex.match(identifier))

    @abstractmethod
    async def setup(self, context: InjectionContext):
        """Setup method."""


class BaseAnonCredsResolver(BaseAnonCredsHandler):
    @abstractmethod
    async def get_schema(self, schema_id: str) -> AnonCredsRegistryGetSchema:
        """Get a schema from the registry."""

    @abstractmethod
    async def get_schemas(
        self, profile: Profile, filter: dict
    ) -> AnonCredsRegistryGetSchemas:
        """Get a schema ids from the registry."""

    @abstractmethod
    async def get_credential_definition(
        self, credential_definition_id: str
    ) -> AnonCredsRegistryGetCredentialDefinition:
        """Get a credential definition from the registry."""

    @abstractmethod
    async def get_credential_definitions(
        self, profile: Profile, filter: dict
    ) -> AnonCredsRegistryGetCredentialDefinitions:
        """Get a credential definition ids from the registry."""

    @abstractmethod
    async def get_revocation_registry_definition(
        self, revocation_registry_id: str
    ) -> AnonCredsRegistryGetRevocationRegistryDefinition:
        """Get a revocation registry definition from the registry."""

    @abstractmethod
    async def get_revocation_registry_definitions(
        self, filter: dict
    ) -> AnonCredsRegistryGetRevocationRegistryDefinitions:
        """Get a revocation registry definition ids from the registry."""

    @abstractmethod
    async def get_revocation_list(
        self, revocation_registry_id: str, timestamp: str
    ) -> AnonCredsRegistryGetRevocationList:
        """Get a revocation list from the registry."""


class BaseAnonCredsRegistrar(BaseAnonCredsHandler):
    # TODO: determine keyword arguments
    @abstractmethod
    async def register_schema(self) -> SchemaResult:
        """Register a schema on the registry."""

    # TODO: determine keyword arguments
    @abstractmethod
    async def register_credential_definition(self):
        """Register a credential definition on the registry."""

    # TODO: determine keyword arguments
    @abstractmethod
    async def register_revocation_registry_definition(self):
        """Register a revocation registry definition on the registry."""

    # TODO: determine keyword arguments
    @abstractmethod
    async def register_revocation_list(self):
        """Register a revocation list on the registry."""<|MERGE_RESOLUTION|>--- conflicted
+++ resolved
@@ -14,10 +14,7 @@
 from ..models.anoncreds_schema import (
     AnonCredsRegistryGetSchema,
     AnonCredsRegistryGetSchemas,
-<<<<<<< HEAD
-=======
     SchemaResult,
->>>>>>> a609352b
 )
 
 
