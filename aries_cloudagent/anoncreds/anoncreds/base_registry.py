--- conflicted
+++ resolved
@@ -2,12 +2,8 @@
 from abc import ABC, abstractmethod, abstractproperty
 from typing import Pattern
 
-<<<<<<< HEAD
+from ...config.injection_context import InjectionContext
 from ..models.anoncreds_cred_def import (
-=======
-from ...config.injection_context import InjectionContext
-from .models import (
->>>>>>> 092b2f4a
     AnonCredsRegistryGetCredentialDefinition,
     AnonCredsRegistryGetRevocationList,
     AnonCredsRegistryGetRevocationRegistryDefinition,
