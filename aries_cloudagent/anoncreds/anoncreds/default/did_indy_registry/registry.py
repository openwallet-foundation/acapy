"""DID Indy Registry"""
import logging
from asyncio import shield
import re
from typing import Pattern

from .....config.injection_context import InjectionContext
from .....core.profile import Profile
from .....ledger.base import BaseLedger
from .....ledger.error import LedgerError
from .....ledger.multiple_ledger.ledger_requests_executor import (
    GET_CRED_DEF,
    GET_SCHEMA,
    IndyLedgerRequestsExecutor,
)
from .....messaging.credential_definitions.util import (
    CRED_DEF_SENT_RECORD_TYPE,
    notify_cred_def_event,
)
from .....messaging.schemas.util import SCHEMA_SENT_RECORD_TYPE, notify_schema_event
from .....multitenant.base import BaseMultitenantManager
from .....revocation.error import RevocationError
from .....revocation.indy import IndyRevocation
from .....storage.base import BaseStorage
from .....storage.error import StorageNotFoundError
from ....issuer import AnonCredsIssuer, AnonCredsIssuerError
from ....models.anoncreds_cred_def import (
    AnonCredsRegistryGetCredentialDefinition,
    AnonCredsRegistryGetRevocationList,
    AnonCredsRegistryGetRevocationRegistryDefinition,
)
from ....models.anoncreds_schema import AnonCredsRegistryGetSchema
from ...base_registry import BaseAnonCredsRegistrar, BaseAnonCredsResolver

LOGGER = logging.getLogger(__name__)


class DIDIndyRegistry(BaseAnonCredsResolver, BaseAnonCredsRegistrar):
    """DIDIndyRegistry"""

    def __init__(self):
        self._supported_identifiers_regex = re.compile(r"^did:indy:.*$")

    @property
    def supported_identifiers_regex(self) -> Pattern:
        return self._supported_identifiers_regex
        # TODO: fix regex (too general)

    async def setup(self, context: InjectionContext):
        """Setup."""
        print("Successfully registered DIDIndyRegistry")

<<<<<<< HEAD
    async def get_schema(self, profile: Profile, schema_id) -> AnonCredsRegistryGetSchema:
=======
    async def get_schema(
        self, profile: Profile, options, schema, issuer_id
    ) -> AnonCredsRegistryGetSchema:
>>>>>>> a609352b
        """Get a schema from the registry."""
        multitenant_mgr = profile.inject_or(BaseMultitenantManager)
        if multitenant_mgr:
            ledger_exec_inst = IndyLedgerRequestsExecutor(profile)
        else:
            ledger_exec_inst = profile.inject(IndyLedgerRequestsExecutor)
        ledger_id, ledger = await ledger_exec_inst.get_ledger_for_identifier(
            schema_id,
            txn_record_type=GET_SCHEMA,
        )
        if not ledger:
            reason = "No ledger available"
            if not profile.settings.get_value("wallet.type"):
                reason += ": missing wallet-type?"
            raise  # TODO: create AnonCreds error

        async with ledger:
            try:
                schema = await ledger.get_schema(schema_id)
                # TODO: use schema to create AnonCredsSchema and AnonCredsRegistryGetSchema objects
                # ledger_id goes in resolution_metadata
            except LedgerError as err:
                raise  # TODO: create AnonCreds error
        return schema

    # TODO: job_id?

    async def get_schemas(self, profile: Profile, filter: str):
        """Get schema ids filtered by filter"""

    # TODO: determine keyword arguments
    async def register_schema(
        self,
        profile: Profile,
        options: dict,
        schema,
    ):
        """Register a schema on the registry."""
        # TODO: need issuer_id to
        # issuer_id needs to sign the transaction too

        # Check that schema doesn't already exist
        tag_query = {"schema_name": schema.name, "schema_version": schema.version}
        async with profile.session() as session:
            storage = session.inject(BaseStorage)
            found = await storage.find_all_records(
                type_filter=SCHEMA_SENT_RECORD_TYPE,
                tag_query=tag_query,
            )
            if 0 < len(found):
                raise  # Anoncreds error: f"Schema {schema_name} {schema_version} already exists"

        # Assume endorser role on the network
        # No option for 3rd-party endorser

        ledger = profile.inject_or(BaseLedger)
        if not ledger:
            reason = "No ledger available"
            if not profile.settings.get_value("wallet.type"):
                reason += ": missing wallet-type?"
            raise  # Anoncreds error | web.HTTPForbidden(reason=reason)

        issuer = profile.inject(AnonCredsIssuer)
        async with ledger:
            try:
                # if create_transaction_for_endorser, then the returned "schema_def"
                # is actually the signed transaction
                schema_id, schema_def = await shield(
                    ledger.create_and_send_schema(
                        issuer,
                        schema.name,
                        schema.version,
                        schema.attr_names,
                        write_ledger=True,  # TODO: check
                        endorser_did=schema.issuer_id,
                    )
                )
            except (AnonCredsIssuerError, LedgerError) as err:
                raise  # Anoncreds error | web.HTTPBadRequest(reason=err.roll_up) from err

        # TODO: use AnonCredsSchema object?
        meta_data = {
            "context": {
                "schema_id": schema_id,
                "schema_name": schema.name,
                "schema_version": schema.version,
                "attributes": schema.attr_names,
            },
            "processing": {},
        }

        # Notify event
        await notify_schema_event(profile, schema_id, meta_data)

        return {
            "job_id": None,
            "schema_state": {
                "state": "finished",
                "schema_id": schema_id,
                "schema": {
                    "attrNames": schema_def["attrNames"],
                    "name": schema_def["name"],
                    "version": schema_def["ver"],
                    "issuerId": schema.issuer_id,
                },
            },
            "registration_metadata": {},
            # For indy, schema_metadata will contain the seqNo
            "schema_metadata": {"seqNo": schema_def["seqNo"]},
        }

    async def get_credential_definition(
        self, profile: Profile, cred_def_id: str
    ) -> AnonCredsRegistryGetCredentialDefinition:
        """Get a credential definition from the registry."""

        async with profile.session() as session:
            multitenant_mgr = session.inject_or(BaseMultitenantManager)
            if multitenant_mgr:
                ledger_exec_inst = IndyLedgerRequestsExecutor(profile)
            else:
                ledger_exec_inst = session.inject(IndyLedgerRequestsExecutor)
        ledger_id, ledger = await ledger_exec_inst.get_ledger_for_identifier(
            cred_def_id,
            txn_record_type=GET_CRED_DEF,
        )
        if not ledger:
            reason = "No ledger available"
            if not profile.settings.get_value("wallet.type"):
                reason += ": missing wallet-type?"
            raise  # Anoncreds error | web.HTTPForbidden(reason=reason)

        async with ledger:
            cred_def = await ledger.get_credential_definition(cred_def_id)

        return cred_def

        # job_id

    async def get_credential_definitions(self, profile: Profile, filter: str):
        """Get credential definition ids filtered by filter"""

    # TODO: determine keyword arguments
    async def register_credential_definition(
        self,
        profile: Profile,
        schema_id: str,
        support_revocation: bool,
        tag: str,
        rev_reg_size: int,
        issuer_id: str,
    ):
        """Register a credential definition on the registry."""

        tag_query = {"schema_id": schema_id}
        async with profile.session() as session:
            storage = session.inject(BaseStorage)
            found = await storage.find_all_records(
                type_filter=CRED_DEF_SENT_RECORD_TYPE,
                tag_query=tag_query,
            )
            if 0 < len(found):
                # need to check the 'tag' value
                for record in found:
                    cred_def_id = record.value
                    cred_def_id_parts = cred_def_id.split(":")
                    if tag == cred_def_id_parts[4]:
                        raise  # Anoncreds error: web.HTTPBadRequest(
                        #     reason=f"Cred def for {schema_id} {tag} already exists"
                        # )

        ledger = profile.inject_or(BaseLedger)
        if not ledger:
            reason = "No ledger available"
            if not profile.settings.get_value("wallet.type"):
                reason += ": missing wallet-type?"
            raise  # Anoncreds error web.HTTPForbidden(reason=reason)

        issuer = profile.inject(AnonCredsIssuer)
        try:  # even if in wallet, send it and raise if erroneously so
            async with ledger:
                (cred_def_id, cred_def, novel) = await shield(
                    ledger.create_and_send_credential_definition(
                        issuer,
                        schema_id,
                        signature_type=None,
                        tag=tag,
                        support_revocation=support_revocation,
                        write_ledger=True,  # TODO: check
                        endorser_did=issuer_id,
                    )
                )

        except (AnonCredsIssuerError, LedgerError) as e:
            raise  # Anoncreds error web.HTTPBadRequest(reason=e.message) from e

        issuer_did = cred_def_id.split(":")[0]
        meta_data = {
            "context": {
                "schema_id": schema_id,
                "cred_def_id": cred_def_id,
                "issuer_did": issuer_did,
                "support_revocation": support_revocation,
                "novel": novel,
                "tag": tag,
                "rev_reg_size": rev_reg_size,
            },
            "processing": {
                "create_pending_rev_reg": True,
            },
        }

        # Notify event
        meta_data["processing"]["auto_create_rev_reg"] = True
        await notify_cred_def_event(profile, cred_def_id, meta_data)

        return {  # TODO: check
            "sent": {"credential_definition_id": cred_def_id},
            "credential_definition_id": cred_def_id,
        }

    async def get_revocation_registry_definition(
        self, profile: Profile, rev_reg_id: str
    ) -> AnonCredsRegistryGetRevocationRegistryDefinition:
        """Get a revocation registry definition from the registry."""

        try:
            revoc = IndyRevocation(profile)
            rev_reg = await revoc.get_issuer_rev_reg_record(rev_reg_id)
        except StorageNotFoundError as err:
            raise  # Anoncreds error web.HTTPNotFound(reason=err.roll_up) from err

        return rev_reg.serialize
        # use AnonCredsRevocationRegistryDefinition object

    # TODO: determine keyword arguments
    async def register_revocation_registry_definition(
        self,
        profile: Profile,
        rev_reg_id: str,
        issuer_id: str,
    ):
        """Register a revocation registry definition on the registry."""

        try:
            revoc = IndyRevocation(profile)
            rev_reg = await revoc.get_issuer_rev_reg_record(rev_reg_id)

            rev_reg_resp = await rev_reg.send_def(
                profile,
                write_ledger=True,
                endorser_did=issuer_id,
            )
            LOGGER.debug("published rev reg definition: %s", rev_reg_id)
        except StorageNotFoundError as err:
            raise  # Anoncreds error web.HTTPNotFound(reason=err.roll_up) from err
        except RevocationError as err:
            raise  # Anoncreds error web.HTTPBadRequest(reason=err.roll_up) from err

    async def get_revocation_registry_definitions(self, profile: Profile, filter: str):
        """Get credential definition ids filtered by filter"""

    async def get_revocation_list(
        self, revocation_registry_id: str, timestamp: str
    ) -> AnonCredsRegistryGetRevocationList:
        """Get a revocation list from the registry."""

    # TODO: determine keyword arguments
    async def register_revocation_list(self):
        """Register a revocation list on the registry."""<|MERGE_RESOLUTION|>--- conflicted
+++ resolved
@@ -50,13 +50,9 @@
         """Setup."""
         print("Successfully registered DIDIndyRegistry")
 
-<<<<<<< HEAD
-    async def get_schema(self, profile: Profile, schema_id) -> AnonCredsRegistryGetSchema:
-=======
     async def get_schema(
-        self, profile: Profile, options, schema, issuer_id
+        self, profile: Profile, schema_id
     ) -> AnonCredsRegistryGetSchema:
->>>>>>> a609352b
         """Get a schema from the registry."""
         multitenant_mgr = profile.inject_or(BaseMultitenantManager)
         if multitenant_mgr:
