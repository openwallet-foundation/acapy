--- conflicted
+++ resolved
@@ -2,32 +2,16 @@
 import logging
 from typing import List, Optional
 
-<<<<<<< HEAD
-from .base_registry import BaseRegistry
+from ...config.injection_context import InjectionContext
 from ..models.anoncreds_cred_def import (
-=======
-from ...config.injection_context import InjectionContext
-from .base_registry import (
-    AnonCredsObjectNotFound,
-    AnonCredsRegistrationFailed,
-    BaseAnonCredsError,
-    BaseAnonCredsHandler,
-    BaseAnonCredsRegistrar,
-    BaseAnonCredsResolver,
-)
-from .models import (
->>>>>>> 092b2f4a
     AnonCredsRegistryGetCredentialDefinition,
     AnonCredsRegistryGetRevocationList,
-    AnonCredsRegistryGetRevocationRegistryDefinition,
-)
-<<<<<<< HEAD
+    AnonCredsRegistryGetRevocationRegistryDefinition)
 from ..models.anoncreds_schema import AnonCredsRegistryGetSchema
-
-from ...config.injection_context import InjectionContext
-=======
->>>>>>> 092b2f4a
-
+from .base_registry import (AnonCredsObjectNotFound,
+                            AnonCredsRegistrationFailed, BaseAnonCredsError,
+                            BaseAnonCredsHandler, BaseAnonCredsRegistrar,
+                            BaseAnonCredsResolver)
 
 LOGGER = logging.getLogger(__name__)
 
