--- conflicted
+++ resolved
@@ -70,17 +70,11 @@
 
         raise AnonCredsObjectNotFound(f"{schema_id} could not be resolved")
 
-<<<<<<< HEAD
     async def get_schemas(self, profile: Profile, filter: dict):
         """Get schema ids from the registry."""
         results = [
             await resolver.get_schemas(profile, filter) for resolver in self.resolvers
         ]
-=======
-    async def get_schemas(self, filter: dict):
-        """Get schema id's from the registry."""
-        results = [resolver.get_schemas(filter) for resolver in self.resolvers]
->>>>>>> a609352b
         return itertools.chain.from_iterable(results)
 
     # TODO: determine keyword arguments
@@ -111,18 +105,11 @@
             f"{credential_definition_id} could not be resolved"
         )
 
-<<<<<<< HEAD
     async def get_credential_definitions(self, profile: Profile, filter: dict):
         """Get credential definitions id's from the registry."""
         results = [
             await resolver.get_credential_definitions(profile, filter)
             for resolver in self.resolvers
-=======
-    async def get_credential_definitions(self, filter: dict):
-        """Get credential definitions id's from the registry."""
-        results = [
-            resolver.get_credential_definitions(filter) for resolver in self.resolvers
->>>>>>> a609352b
         ]
         return itertools.chain.from_iterable(results)
 
