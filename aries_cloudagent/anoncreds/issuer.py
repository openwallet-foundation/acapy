"""anoncreds-rs issuer implementation."""

import asyncio
import logging
from time import time
from typing import Optional, Sequence

from anoncreds import (
    AnoncredsError,
    Credential,
    CredentialDefinition,
    CredentialDefinitionPrivate,
    CredentialOffer,
    KeyCorrectnessProof,
    Schema,
)
from aries_askar import AskarError

from ..askar.profile_anon import (
    AskarAnoncredsProfile,
    AskarAnoncredsProfileSession,
)
from ..core.error import BaseError
from ..core.event_bus import Event, EventBus
from ..core.profile import Profile
from .base import (
    AnonCredsSchemaAlreadyExists,
    BaseAnonCredsError,
)
from .events import CredDefFinishedEvent
from .models.anoncreds_cred_def import CredDef, CredDefResult
from .models.anoncreds_schema import AnonCredsSchema, SchemaResult, SchemaState
from .registry import AnonCredsRegistry

LOGGER = logging.getLogger(__name__)

DEFAULT_CRED_DEF_TAG = "default"
DEFAULT_SIGNATURE_TYPE = "CL"
DEFAULT_MAX_CRED_NUM = 1000
CATEGORY_SCHEMA = "schema"
CATEGORY_CRED_DEF = "credential_def"
CATEGORY_CRED_DEF_PRIVATE = "credential_def_private"
CATEGORY_CRED_DEF_KEY_PROOF = "credential_def_key_proof"
STATE_FINISHED = "finished"

EVENT_PREFIX = "acapy::anoncreds::"
EVENT_SCHEMA = EVENT_PREFIX + CATEGORY_SCHEMA
EVENT_CRED_DEF = EVENT_PREFIX + CATEGORY_CRED_DEF
EVENT_FINISHED_SUFFIX = "::" + STATE_FINISHED


class AnonCredsIssuerError(BaseError):
    """Generic issuer error."""


class AnonCredsIssuer:
    """AnonCreds issuer class.

    This class provides methods for creating and registering AnonCreds objects
    needed to issue credentials. It also provides methods for storing and
    retrieving local representations of these objects from the wallet.

    A general pattern is followed when creating and registering objects:

    1. Create the object locally
    2. Register the object with the anoncreds registry
    3. Store the object in the wallet

    The wallet storage is used to keep track of the state of the object.

    If the object is fully registered immediately after sending to the registry
    (state of `finished`), the object is saved to the wallet with an id
    matching the id returned from the registry.

    If the object is not fully registered but pending (state of `wait`), the
    object is saved to the wallet with an id matching the job id returned from
    the registry.

    If the object fails to register (state of `failed`), the object is saved to
    the wallet with an id matching the job id returned from the registry.

    When an object finishes registration after being in a pending state (moving
    from state `wait` to state `finished`), the wallet entry matching the job id
    is removed and an entry matching the registered id is added.
    """

    def __init__(self, profile: Profile):
        """Initialize an AnonCredsIssuer instance.

        Args:
            profile: The active profile instance

        """
        self._profile = profile

    @property
    def profile(self) -> AskarAnoncredsProfile:
        """Accessor for the profile instance."""
        if not isinstance(self._profile, AskarAnoncredsProfile):
            raise ValueError("AnonCreds interface requires AskarAnoncreds")

        return self._profile

    async def notify(self, event: Event):
        """Accessor for the event bus instance."""
        event_bus = self.profile.inject(EventBus)
        await event_bus.notify(self._profile, event)

    async def _finish_registration(
        self,
        txn: AskarAnoncredsProfileSession,
        category: str,
        job_id: str,
        registered_id: str,
    ):
        entry = await txn.handle.fetch(
            category,
            job_id,
            for_update=True,
        )
        if not entry:
            raise AnonCredsIssuerError(
                f"{category} with job id {job_id} could not be found"
            )

        tags = entry.tags
        tags["state"] = STATE_FINISHED
        await txn.handle.insert(
            category,
            registered_id,
            value=entry.value,
            tags=tags,
        )
        await txn.handle.remove(category, job_id)
        return entry

    async def store_schema(
        self,
        result: SchemaResult,
    ):
        """Store schema after reaching finished state."""
        identifier = result.job_id or result.schema_state.schema_id
        if not identifier:
            raise ValueError("Schema id or job id must be set")

        try:
            async with self.profile.session() as session:
                await session.handle.insert(
                    CATEGORY_SCHEMA,
                    identifier,
                    result.schema_state.schema.to_json(),
                    {
                        "name": result.schema_state.schema.name,
                        "version": result.schema_state.schema.version,
                        "issuer_id": result.schema_state.schema.issuer_id,
                        "state": result.schema_state.state,
                    },
                )
        except AskarError as err:
            raise AnonCredsIssuerError("Error storing schema") from err

    async def create_and_register_schema(
        self,
        issuer_id: str,
        name: str,
        version: str,
        attr_names: Sequence[str],
        options: Optional[dict] = None,
    ) -> SchemaResult:
        """Create a new credential schema and store it in the wallet.

        Args:
            issuer_id: the DID issuing the credential definition
            name: the schema name
            version: the schema version
            attr_names: a sequence of schema attribute names

        Returns:
            A SchemaResult instance

        """
        options = options or {}
        # Check if record of a similar schema already exists in our records
        async with self.profile.session() as session:
            # TODO scan?
            schemas = await session.handle.fetch_all(
                CATEGORY_SCHEMA,
                {
                    "name": name,
                    "version": version,
                    "issuer_id": issuer_id,
                },
                limit=1,
            )
            if schemas:
                raise AnonCredsSchemaAlreadyExists(
                    f"Schema with {name}: {version} " f"already exists for {issuer_id}",
                    schemas[0].name,
                    AnonCredsSchema.deserialize(schemas[0].value_json),
                )

        schema = Schema.create(name, version, issuer_id, attr_names)
        try:
            anoncreds_registry = self.profile.inject(AnonCredsRegistry)
            schema_result = await anoncreds_registry.register_schema(
                self.profile,
                AnonCredsSchema.from_native(schema),
                options,
            )

            await self.store_schema(schema_result)
            return schema_result

        except AnonCredsSchemaAlreadyExists as err:
            # If we find that we've previously written a schema that looks like
            # this one before but that schema is not in our wallet, add it to
            # the wallet so we can return from our get schema calls
            await self.store_schema(
                SchemaResult(
                    job_id=None,
                    schema_state=SchemaState(
                        state=SchemaState.STATE_FINISHED,
                        schema_id=err.schema_id,
                        schema=err.schema,
                    ),
                )
            )
            raise AnonCredsIssuerError(
                "Schema already exists but was not in wallet; stored in wallet"
            ) from err
        except (AnoncredsError, BaseAnonCredsError) as err:
            raise AnonCredsIssuerError("Error creating schema") from err

    async def finish_schema(self, job_id: str, schema_id: str):
        """Mark a schema as finished."""
        async with self.profile.transaction() as txn:
            await self._finish_registration(txn, CATEGORY_SCHEMA, job_id, schema_id)
            await txn.commit()

    async def get_created_schemas(
        self,
        name: Optional[str] = None,
        version: Optional[str] = None,
        issuer_id: Optional[str] = None,
    ) -> Sequence[str]:
        """Retrieve IDs of schemas previously created."""
        async with self.profile.session() as session:
            # TODO limit? scan?
            schemas = await session.handle.fetch_all(
                CATEGORY_SCHEMA,
                {
                    key: value
                    for key, value in {
                        "name": name,
                        "version": version,
                        "issuer_id": issuer_id,
                        "state": STATE_FINISHED,
                    }.items()
                    if value is not None
                },
            )
        # entry.name was stored as the schema's ID
        return [entry.name for entry in schemas]

    async def credential_definition_in_wallet(
        self, credential_definition_id: str
    ) -> bool:
        """Check whether a given credential definition ID is present in the wallet.

        Args:
            credential_definition_id: The credential definition ID to check
        """
        try:
            async with self.profile.session() as session:
                return (
                    await session.handle.fetch(
                        CATEGORY_CRED_DEF_PRIVATE, credential_definition_id
                    )
                ) is not None
        except AskarError as err:
            raise AnonCredsIssuerError(
                "Error checking for credential definition"
            ) from err

    async def create_and_register_credential_definition(
        self,
        issuer_id: str,
        schema_id: str,
        tag: Optional[str] = None,
        signature_type: Optional[str] = None,
        options: Optional[dict] = None,
    ) -> CredDefResult:
        """Create a new credential definition and store it in the wallet.

        Args:
            issuer_id: the ID of the issuer creating the credential definition
            schema_id: the schema ID for the credential definition
            tag: the tag to use for the credential definition
            signature_type: the signature type to use for the credential definition
            options: any additional options to use when creating the credential definition

        Returns:
            CredDefResult: the result of the credential definition creation

        """
        options = options or {}
        support_revocation = options.get("support_revocation", False)
        if not isinstance(support_revocation, bool):
            raise ValueError("support_revocation must be a boolean")

        max_cred_num = options.get("max_cred_num", DEFAULT_MAX_CRED_NUM)
        if not isinstance(max_cred_num, int):
            raise ValueError("max_cred_num must be an integer")

        anoncreds_registry = self.profile.inject(AnonCredsRegistry)
        schema_result = await anoncreds_registry.get_schema(self.profile, schema_id)

        # Create the cred def
        (
            cred_def,
            cred_def_private,
            key_proof,
        ) = await asyncio.get_event_loop().run_in_executor(
            None,
            lambda: CredentialDefinition.create(
                schema_id,
                schema_result.schema.serialize(),
                issuer_id,
                tag or DEFAULT_CRED_DEF_TAG,
                signature_type or DEFAULT_SIGNATURE_TYPE,
                support_revocation=support_revocation,
            ),
        )

        try:
            cred_def_result = await anoncreds_registry.register_credential_definition(
                self.profile,
                schema_result,
                CredDef.from_native(cred_def),
                options,
            )

            await self.store_credential_definition(
                schema_result,
                cred_def_result,
                cred_def_private,
                key_proof,
                support_revocation,
                max_cred_num,
                options,
            )

            return cred_def_result
        except (AnoncredsError, BaseAnonCredsError) as err:
            raise AnonCredsIssuerError("Error creating credential definition") from err

    async def store_credential_definition(
        self,
        schema_result: SchemaResult,
        cred_def_result: CredDefResult,
        cred_def_private: CredentialDefinitionPrivate,
        key_proof: KeyCorrectnessProof,
        support_revocation: bool,
        max_cred_num: int,
        options: Optional[dict] = None,
    ):
        """Store the cred def and it's components in the wallet."""
        options = options or {}
        identifier = (
            cred_def_result.job_id
            or cred_def_result.credential_definition_state.credential_definition_id
        )

        if not identifier:
            raise AnonCredsIssuerError("cred def id or job id required")

        try:
            async with self.profile.transaction() as txn:
                await txn.handle.insert(
                    CATEGORY_CRED_DEF,
                    identifier,
                    cred_def_result.credential_definition_state.credential_definition.to_json(),
                    tags={
                        "schema_id": schema_result.schema_id,
                        "schema_issuer_id": schema_result.schema.issuer_id,
                        "issuer_id": cred_def_result.credential_definition_state.credential_definition.issuer_id,  # noqa: E501
                        "schema_name": schema_result.schema.name,
                        "schema_version": schema_result.schema.version,
                        "state": cred_def_result.credential_definition_state.state,
                        "epoch": str(int(time())),
                        # TODO We need to keep track of these but tags probably
                        # isn't ideal. This suggests that a full record object
                        # is necessary for non-private values
                        "support_revocation": str(support_revocation),
                        "max_cred_num": str(max_cred_num),
                    },
                )
                await txn.handle.insert(
                    CATEGORY_CRED_DEF_PRIVATE,
                    identifier,
                    cred_def_private.to_json_buffer(),
                )
                await txn.handle.insert(
                    CATEGORY_CRED_DEF_KEY_PROOF, identifier, key_proof.to_json_buffer()
                )
                await txn.commit()
            if cred_def_result.credential_definition_state.state == STATE_FINISHED:
                await self.notify(
                    CredDefFinishedEvent.with_payload(
                        schema_result.schema_id,
                        identifier,
                        cred_def_result.credential_definition_state.credential_definition.issuer_id,
                        support_revocation,
                        max_cred_num,
                        options,
                    )
                )
        except AskarError as err:
            raise AnonCredsIssuerError("Error storing credential definition") from err

    async def finish_cred_def(
        self, job_id: str, cred_def_id: str, options: Optional[dict] = None
    ):
        """Finish a cred def."""
        async with self.profile.transaction() as txn:
            entry = await self._finish_registration(
                txn, CATEGORY_CRED_DEF, job_id, cred_def_id
            )
            cred_def = CredDef.from_json(entry.value)
            support_revocation = entry.tags["support_revocation"] == "True"
            max_cred_num = int(entry.tags["max_cred_num"])

            await self._finish_registration(
                txn, CATEGORY_CRED_DEF_PRIVATE, job_id, cred_def_id
            )
            await self._finish_registration(
                txn, CATEGORY_CRED_DEF_KEY_PROOF, job_id, cred_def_id
            )
            await txn.commit()

        await self.notify(
            CredDefFinishedEvent.with_payload(
                schema_id=cred_def.schema_id,
                cred_def_id=cred_def_id,
                issuer_id=cred_def.issuer_id,
                support_revocation=support_revocation,
                max_cred_num=max_cred_num,
                options=options,
            )
        )

    async def get_created_credential_definitions(
        self,
        issuer_id: Optional[str] = None,
        schema_issuer_id: Optional[str] = None,
        schema_id: Optional[str] = None,
        schema_name: Optional[str] = None,
        schema_version: Optional[str] = None,
        epoch: Optional[str] = None,
    ) -> Sequence[str]:
        """Retrieve IDs of credential definitions previously created."""
        async with self.profile.session() as session:
            # TODO limit? scan?
            credential_definition_entries = await session.handle.fetch_all(
                CATEGORY_CRED_DEF,
                {
                    key: value
                    for key, value in {
                        "issuer_id": issuer_id,
                        "schema_issuer_id": schema_issuer_id,
                        "schema_id": schema_id,
                        "schema_name": schema_name,
                        "schema_version": schema_version,
                        "epoch": epoch,
                        "state": STATE_FINISHED,
                    }.items()
                    if value is not None
                },
            )
        # entry.name is cred def id when state == finished
        return [entry.name for entry in credential_definition_entries]

    async def match_created_credential_definitions(
        self,
        cred_def_id: Optional[str] = None,
        issuer_id: Optional[str] = None,
        schema_issuer_id: Optional[str] = None,
        schema_id: Optional[str] = None,
        schema_name: Optional[str] = None,
        schema_version: Optional[str] = None,
        epoch: Optional[str] = None,
    ) -> Optional[str]:
        """Return cred def id of most recent matching cred def."""
        async with self.profile.session() as session:
            # TODO limit? scan?
            if cred_def_id:
                cred_def_entry = await session.handle.fetch(
                    CATEGORY_CRED_DEF, cred_def_id
                )
            else:
                credential_definition_entries = await session.handle.fetch_all(
                    CATEGORY_CRED_DEF,
                    {
                        key: value
                        for key, value in {
                            "issuer_id": issuer_id,
                            "schema_issuer_id": schema_issuer_id,
                            "schema_id": schema_id,
                            "schema_name": schema_name,
                            "schema_version": schema_version,
                            "state": STATE_FINISHED,
                            "epoch": epoch,
                        }.items()
                        if value is not None
                    },
                )
                cred_def_entry = max(
                    list(credential_definition_entries),
                    key=lambda r: int(r.tags["epoch"]),
                )

        if cred_def_entry:
            return cred_def_entry.name

        return None

    async def cred_def_supports_revocation(self, cred_def_id: str) -> bool:
        """Return whether a credential definition supports revocation."""
        anoncreds_registry = self.profile.inject(AnonCredsRegistry)
        cred_def_result = await anoncreds_registry.get_credential_definition(
            self.profile, cred_def_id
        )
        return cred_def_result.credential_definition.value.revocation is not None

    async def create_credential_offer(self, credential_definition_id: str) -> str:
        """Create a credential offer for the given credential definition id.

        Args:
            credential_definition_id: The credential definition to create an offer for

        Returns:
            The new credential offer

        """
        try:
            async with self.profile.session() as session:
                cred_def = await session.handle.fetch(
                    CATEGORY_CRED_DEF, credential_definition_id
                )
                key_proof = await session.handle.fetch(
                    CATEGORY_CRED_DEF_KEY_PROOF, credential_definition_id
                )
        except AskarError as err:
            raise AnonCredsIssuerError(
                "Error retrieving credential definition"
            ) from err
        if not cred_def or not key_proof:
            raise AnonCredsIssuerError(
                "Credential definition not found for credential offer"
            )
        try:
            # The tag holds the full name of the schema,
            # as opposed to just the sequence number
            schema_id = cred_def.tags.get("schema_id")
            cred_def = CredentialDefinition.load(cred_def.raw_value)

            credential_offer = CredentialOffer.create(
                schema_id or cred_def.schema_id,
                credential_definition_id,
                key_proof.raw_value,
            )
        except AnoncredsError as err:
            raise AnonCredsIssuerError("Error creating credential offer") from err

        return credential_offer.to_json()

    async def create_credential(
        self,
        credential_offer: dict,
        credential_request: dict,
        credential_values: dict,
    ) -> str:
        """Create Credential."""
        anoncreds_registry = self.profile.inject(AnonCredsRegistry)
        schema_id = credential_offer["schema_id"]
        schema_result = await anoncreds_registry.get_schema(self.profile, schema_id)
        cred_def_id = credential_offer["cred_def_id"]
        schema_attributes = schema_result.schema_value.attr_names

        try:
            async with self.profile.session() as session:
                cred_def = await session.handle.fetch(CATEGORY_CRED_DEF, cred_def_id)
                cred_def_private = await session.handle.fetch(
                    CATEGORY_CRED_DEF_PRIVATE, cred_def_id
                )
        except AskarError as err:
            raise AnonCredsIssuerError(
                "Error retrieving credential definition"
            ) from err

        if not cred_def or not cred_def_private:
            raise AnonCredsIssuerError(
                "Credential definition not found for credential issuance"
            )

        raw_values = {}
        for attribute in schema_attributes:
            # Ensure every attribute present in schema to be set.
            # Extraneous attribute names are ignored.
            try:
                credential_value = credential_values[attribute]
            except KeyError:
                raise AnonCredsIssuerError(
                    "Provided credential values are missing a value "
                    f"for the schema attribute '{attribute}'"
                )

            raw_values[attribute] = str(credential_value)

        try:
            credential = await asyncio.get_event_loop().run_in_executor(
                None,
                lambda: Credential.create(
                    cred_def.raw_value,
                    cred_def_private.raw_value,
                    credential_offer,
                    credential_request,
                    raw_values,
                ),
            )
        except AnoncredsError as err:
            raise AnonCredsIssuerError("Error creating credential") from err

        return credential.to_json()

<<<<<<< HEAD

async def create_credential_vc_di(
    self,
    credential_offer: dict,
    credential_request: dict,
    credential_values: dict,
) -> str:
    """Create Credential."""
    anoncreds_registry = self.profile.inject(AnonCredsRegistry)
    schema_id = credential_offer["schema_id"]
    schema_result = await anoncreds_registry.get_schema(self.profile, schema_id)
    cred_def_id = credential_offer["cred_def_id"]
    schema_attributes = schema_result.schema_value.attr_names

    try:
        async with self.profile.session() as session:
            cred_def = await session.handle.fetch(CATEGORY_CRED_DEF, cred_def_id)
            cred_def_private = await session.handle.fetch(
                CATEGORY_CRED_DEF_PRIVATE, cred_def_id
            )
    except AskarError as err:
        raise AnonCredsIssuerError("Error retrieving credential definition") from err

    if not cred_def or not cred_def_private:
        raise AnonCredsIssuerError(
            "Credential definition not found for credential issuance"
        )

    raw_values = {}
    for attribute in schema_attributes:
        # Ensure every attribute present in schema to be set.
        # Extraneous attribute names are ignored.
        try:
            credential_value = credential_values[attribute]
        except KeyError:
            raise AnonCredsIssuerError(
                "Provided credential values are missing a value "
                f"for the schema attribute '{attribute}'"
            )

        raw_values[attribute] = str(credential_value)

    try:
        credential = await asyncio.get_event_loop().run_in_executor(
            None,
            lambda: Credential.create(
                cred_def.raw_value,
                cred_def_private.raw_value,
                credential_offer,
                credential_request,
                raw_values,
            ),
        )
    except AnoncredsError as err:
        raise AnonCredsIssuerError("Error creating credential") from err

    return credential.to_json()
=======
    async def create_credential_vc_di(
        self,
        credential_offer: dict,
        credential_request: dict,
        credential_values: dict,
    ) -> str:
        """Create Credential."""
        anoncreds_registry = self.profile.inject(AnonCredsRegistry)
        schema_id = credential_offer["schema_id"]
        schema_result = await anoncreds_registry.get_schema(self.profile, schema_id)
        cred_def_id = credential_offer["cred_def_id"]
        schema_attributes = schema_result.schema_value.attr_names

        try:
            async with self.profile.session() as session:
                cred_def = await session.handle.fetch(CATEGORY_CRED_DEF, cred_def_id)
                cred_def_private = await session.handle.fetch(
                    CATEGORY_CRED_DEF_PRIVATE, cred_def_id
                )
        except AskarError as err:
            raise AnonCredsIssuerError(
                "Error retrieving credential definition"
            ) from err

        if not cred_def or not cred_def_private:
            raise AnonCredsIssuerError(
                "Credential definition not found for credential issuance"
            )

        raw_values = {}
        for attribute in schema_attributes:
            # Ensure every attribute present in schema to be set.
            # Extraneous attribute names are ignored.
            try:
                credential_value = credential_values[attribute]
            except KeyError:
                raise AnonCredsIssuerError(
                    "Provided credential values are missing a value "
                    f"for the schema attribute '{attribute}'"
                )

            raw_values[attribute] = str(credential_value)

        try:
            credential = await asyncio.get_event_loop().run_in_executor(
                None,
                lambda: Credential.create(
                    cred_def.raw_value,
                    cred_def_private.raw_value,
                    credential_offer,
                    credential_request,
                    raw_values,
                ),
            )
        except AnoncredsError as err:
            raise AnonCredsIssuerError("Error creating credential") from err

        return credential.to_json()
>>>>>>> 80df4c13
<|MERGE_RESOLUTION|>--- conflicted
+++ resolved
@@ -633,65 +633,6 @@
 
         return credential.to_json()
 
-<<<<<<< HEAD
-
-async def create_credential_vc_di(
-    self,
-    credential_offer: dict,
-    credential_request: dict,
-    credential_values: dict,
-) -> str:
-    """Create Credential."""
-    anoncreds_registry = self.profile.inject(AnonCredsRegistry)
-    schema_id = credential_offer["schema_id"]
-    schema_result = await anoncreds_registry.get_schema(self.profile, schema_id)
-    cred_def_id = credential_offer["cred_def_id"]
-    schema_attributes = schema_result.schema_value.attr_names
-
-    try:
-        async with self.profile.session() as session:
-            cred_def = await session.handle.fetch(CATEGORY_CRED_DEF, cred_def_id)
-            cred_def_private = await session.handle.fetch(
-                CATEGORY_CRED_DEF_PRIVATE, cred_def_id
-            )
-    except AskarError as err:
-        raise AnonCredsIssuerError("Error retrieving credential definition") from err
-
-    if not cred_def or not cred_def_private:
-        raise AnonCredsIssuerError(
-            "Credential definition not found for credential issuance"
-        )
-
-    raw_values = {}
-    for attribute in schema_attributes:
-        # Ensure every attribute present in schema to be set.
-        # Extraneous attribute names are ignored.
-        try:
-            credential_value = credential_values[attribute]
-        except KeyError:
-            raise AnonCredsIssuerError(
-                "Provided credential values are missing a value "
-                f"for the schema attribute '{attribute}'"
-            )
-
-        raw_values[attribute] = str(credential_value)
-
-    try:
-        credential = await asyncio.get_event_loop().run_in_executor(
-            None,
-            lambda: Credential.create(
-                cred_def.raw_value,
-                cred_def_private.raw_value,
-                credential_offer,
-                credential_request,
-                raw_values,
-            ),
-        )
-    except AnoncredsError as err:
-        raise AnonCredsIssuerError("Error creating credential") from err
-
-    return credential.to_json()
-=======
     async def create_credential_vc_di(
         self,
         credential_offer: dict,
@@ -749,5 +690,4 @@
         except AnoncredsError as err:
             raise AnonCredsIssuerError("Error creating credential") from err
 
-        return credential.to_json()
->>>>>>> 80df4c13
+        return credential.to_json()