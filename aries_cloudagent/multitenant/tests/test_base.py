from datetime import datetime

from asynctest import TestCase as AsyncTestCase
from asynctest import mock as async_mock
import jwt

from .. import base as test_module
from ...config.base import InjectionError
from ...core.in_memory import InMemoryProfile
from ...messaging.responder import BaseResponder
from ...protocols.coordinate_mediation.v1_0.manager import (
    MediationManager,
    MediationRecord,
)
from ...protocols.coordinate_mediation.v1_0.route_manager import RouteManager
from ...protocols.routing.v1_0.manager import RoutingManager
from ...protocols.routing.v1_0.models.route_record import RouteRecord
from ...storage.error import StorageNotFoundError
from ...storage.in_memory import InMemoryStorage
from ...wallet.did_info import DIDInfo
from ...wallet.did_method import SOV
from ...wallet.in_memory import InMemoryWallet
from ...wallet.key_type import ED25519
from ...wallet.models.wallet_record import WalletRecord
from ..base import BaseMultitenantManager, MultitenantManagerError
from ..error import WalletKeyMissingError


class MockMultitenantManager(BaseMultitenantManager):
    async def get_wallet_profile(
        self,
        base_context,
        wallet_record: WalletRecord,
        extra_settings: dict = ...,
        *,
        provision=False
    ):
        """Do nothing."""

    async def remove_wallet_profile(self, profile):
        """Do nothing."""

    @property
    def open_profiles(self):
        """Do nothing."""


class TestBaseMultitenantManager(AsyncTestCase):
    async def setUp(self):
        self.profile = InMemoryProfile.test_profile()
        self.context = self.profile.context

        self.responder = async_mock.CoroutineMock(send=async_mock.CoroutineMock())
        self.context.injector.bind_instance(BaseResponder, self.responder)

        self.manager = MockMultitenantManager(self.profile)

    async def test_init_throws_no_profile(self):
        with self.assertRaises(MultitenantManagerError):
            MockMultitenantManager(None)

    async def test_get_default_mediator(self):
        with async_mock.patch.object(
            MediationManager, "get_default_mediator"
        ) as get_default_mediator:
            mediaton_record = MediationRecord()

            # has default mediator
            get_default_mediator.return_value = mediaton_record
            default_mediator = await self.manager.get_default_mediator()
            assert default_mediator is mediaton_record

            # Doesn't have default mediator
            get_default_mediator.return_value = None
            default_mediator = await self.manager.get_default_mediator()
            assert default_mediator is None

    async def test_get_webhook_urls_dispatch_type_base(self):
        wallet_record = WalletRecord(
            settings={
                "wallet.dispatch_type": "base",
                "wallet.webhook_urls": ["subwallet-webhook-url"],
            },
        )
        self.context.update_settings({"admin.webhook_urls": ["base-webhook-url"]})
        webhook_urls = self.manager.get_webhook_urls(self.context, wallet_record)
        assert webhook_urls == ["base-webhook-url"]

    async def test_get_webhook_urls_dispatch_type_default(self):
        wallet_record = WalletRecord(
            settings={
                "wallet.dispatch_type": "default",
                "wallet.webhook_urls": ["subwallet-webhook-url"],
            },
        )
        self.context.update_settings({"admin.webhook_urls": ["base-webhook-url"]})
        webhook_urls = self.manager.get_webhook_urls(self.context, wallet_record)
        assert webhook_urls == ["subwallet-webhook-url"]

    async def test_get_webhook_urls_dispatch_type_both(self):
        wallet_record = WalletRecord(
            settings={
                "wallet.dispatch_type": "both",
                "wallet.webhook_urls": ["subwallet-webhook-url"],
            },
        )
        self.context.update_settings({"admin.webhook_urls": ["base-webhook-url"]})
        webhook_urls = self.manager.get_webhook_urls(self.context, wallet_record)
        assert "base-webhook-url" in webhook_urls
        assert "subwallet-webhook-url" in webhook_urls

    async def test_wallet_exists_name_is_root_profile_name(self):
        session = InMemoryProfile.test_session({"wallet.name": "test_wallet"})

        wallet_name_exists = await self.manager._wallet_name_exists(
            session, "test_wallet"
        )
        assert wallet_name_exists is True

    async def test_wallet_exists_in_wallet_record(self):
        session = InMemoryProfile.test_session({"wallet.name": "test_wallet"})

        # create wallet record with existing wallet_name
        wallet_record = WalletRecord(
            key_management_mode="managed",
            settings={"wallet.name": "another_test_wallet"},
        )
        await wallet_record.save(session)

        wallet_name_exists = await self.manager._wallet_name_exists(
            session, "another_test_wallet"
        )
        assert wallet_name_exists is True

    async def test_wallet_exists_false(self):
        session = InMemoryProfile.test_session({"wallet.name": "test_wallet"})

        wallet_name_exists = await self.manager._wallet_name_exists(
            session, "another_test_wallet"
        )
        assert wallet_name_exists is False

    async def test_get_wallet_by_key_routing_record_does_not_exist(self):
        recipient_key = "test"

        with async_mock.patch.object(WalletRecord, "retrieve_by_id") as retrieve_by_id:
            wallet = await self.manager._get_wallet_by_key(recipient_key)

            assert wallet is None
            retrieve_by_id.assert_not_called()

        await self.manager._get_wallet_by_key(recipient_key)

    async def test_get_wallet_by_key_wallet_record_does_not_exist(self):
        recipient_key = "test-recipient-key"
        wallet_id = "test-wallet-id"

        route_record = RouteRecord(wallet_id=wallet_id, recipient_key=recipient_key)
        async with self.profile.session() as session:
            await route_record.save(session)

        with self.assertRaises(StorageNotFoundError):
            await self.manager._get_wallet_by_key(recipient_key)

    async def test_get_wallet_by_key(self):
        recipient_key = "test-recipient-key"

        wallet_record = WalletRecord(settings={})
        async with self.profile.session() as session:
            await wallet_record.save(session)

            route_record = RouteRecord(
                wallet_id=wallet_record.wallet_id, recipient_key=recipient_key
            )
            await route_record.save(session)

        wallet = await self.manager._get_wallet_by_key(recipient_key)

        assert isinstance(wallet, WalletRecord)

    async def test_create_wallet_removes_key_only_unmanaged_mode(self):
        with async_mock.patch.object(
            self.manager, "get_wallet_profile"
        ) as get_wallet_profile:
            get_wallet_profile.return_value = InMemoryProfile.test_profile()

            unmanaged_wallet_record = await self.manager.create_wallet(
                {"wallet.key": "test_key"}, WalletRecord.MODE_UNMANAGED
            )
            managed_wallet_record = await self.manager.create_wallet(
                {"wallet.key": "test_key"}, WalletRecord.MODE_MANAGED
            )

            assert unmanaged_wallet_record.settings.get("wallet.key") is None
            assert managed_wallet_record.settings.get("wallet.key") == "test_key"

    async def test_create_wallet_fails_if_wallet_name_exists(self):
        with async_mock.patch.object(
            self.manager, "_wallet_name_exists"
        ) as _wallet_name_exists:
            _wallet_name_exists.return_value = True

            with self.assertRaises(
                MultitenantManagerError,
                msg="Wallet with name test_wallet already exists",
            ):
                await self.manager.create_wallet(
                    {"wallet.name": "test_wallet"}, WalletRecord.MODE_MANAGED
                )

    async def test_create_wallet_saves_wallet_record_creates_profile(self):

        mock_route_manager = async_mock.MagicMock()
        mock_route_manager.route_public_did = async_mock.CoroutineMock()
        self.context.injector.bind_instance(RouteManager, mock_route_manager)

        with async_mock.patch.object(
            WalletRecord, "save"
        ) as wallet_record_save, async_mock.patch.object(
            self.manager, "get_wallet_profile"
        ) as get_wallet_profile:
            get_wallet_profile.return_value = InMemoryProfile.test_profile()

            wallet_record = await self.manager.create_wallet(
                {"wallet.name": "test_wallet", "wallet.key": "test_key"},
                WalletRecord.MODE_MANAGED,
            )

            wallet_record_save.assert_called_once()
            get_wallet_profile.assert_called_once_with(
                self.profile.context,
                wallet_record,
                {"wallet.key": "test_key"},
                provision=True,
            )
            mock_route_manager.route_public_did.assert_not_called()
            assert isinstance(wallet_record, WalletRecord)
            assert wallet_record.wallet_name == "test_wallet"
            assert wallet_record.key_management_mode == WalletRecord.MODE_MANAGED
            assert wallet_record.wallet_key == "test_key"

    async def test_create_wallet_adds_wallet_route(self):
        did_info = DIDInfo(
            did="public-did",
            verkey="test_verkey",
            metadata={"meta": "data"},
<<<<<<< HEAD
            method=SOV,
            key_type=KeyType.ED25519,
=======
            method=DIDMethod.SOV,
            key_type=ED25519,
>>>>>>> a4cbef1d
        )

        mock_route_manager = async_mock.MagicMock()
        mock_route_manager.route_public_did = async_mock.CoroutineMock()

        with async_mock.patch.object(
            WalletRecord, "save"
        ) as wallet_record_save, async_mock.patch.object(
            self.manager, "get_wallet_profile"
        ) as get_wallet_profile, async_mock.patch.object(
            InMemoryWallet, "get_public_did"
        ) as get_public_did:
            get_wallet_profile.return_value = InMemoryProfile.test_profile(
                bind={RouteManager: mock_route_manager}
            )
            get_public_did.return_value = did_info

            wallet_record = await self.manager.create_wallet(
                {"wallet.name": "test_wallet", "wallet.key": "test_key"},
                WalletRecord.MODE_MANAGED,
            )

            mock_route_manager.route_public_did.assert_called_once_with(
                get_wallet_profile.return_value, did_info.verkey
            )

            wallet_record_save.assert_called_once()
            get_wallet_profile.assert_called_once_with(
                self.profile.context,
                wallet_record,
                {"wallet.key": "test_key"},
                provision=True,
            )
            assert isinstance(wallet_record, WalletRecord)
            assert wallet_record.wallet_name == "test_wallet"
            assert wallet_record.key_management_mode == WalletRecord.MODE_MANAGED
            assert wallet_record.wallet_key == "test_key"

    async def test_update_wallet(self):
        with async_mock.patch.object(
            WalletRecord, "retrieve_by_id"
        ) as retrieve_by_id, async_mock.patch.object(
            WalletRecord, "save"
        ) as wallet_record_save:
            wallet_id = "test-wallet-id"
            retrieve_by_id.return_value = WalletRecord(
                wallet_id=wallet_id,
                settings={
                    "wallet.webhook_urls": ["test-webhook-url"],
                    "wallet.dispatch_type": "both",
                },
            )

            new_settings = {
                "wallet.webhook_urls": ["new-webhook-url"],
                "wallet.dispatch_type": "default",
            }
            wallet_record = await self.manager.update_wallet(wallet_id, new_settings)

            wallet_record_save.assert_called_once()

            assert isinstance(wallet_record, WalletRecord)
            assert wallet_record.wallet_webhook_urls == ["new-webhook-url"]
            assert wallet_record.wallet_dispatch_type == "default"

    async def test_remove_wallet_fails_no_wallet_key_but_required(self):
        with async_mock.patch.object(WalletRecord, "retrieve_by_id") as retrieve_by_id:
            retrieve_by_id.return_value = WalletRecord(
                wallet_id="test",
                key_management_mode=WalletRecord.MODE_UNMANAGED,
                settings={"wallet.type": "indy"},
            )

            with self.assertRaises(WalletKeyMissingError):
                await self.manager.remove_wallet("test")

    async def test_remove_wallet_removes_profile_wallet_storage_records(self):
        with async_mock.patch.object(
            WalletRecord, "retrieve_by_id"
        ) as retrieve_by_id, async_mock.patch.object(
            self.manager, "get_wallet_profile"
        ) as get_wallet_profile, async_mock.patch.object(
            self.manager, "remove_wallet_profile"
        ) as remove_wallet_profile, async_mock.patch.object(
            WalletRecord, "delete_record"
        ) as wallet_delete_record, async_mock.patch.object(
            InMemoryStorage, "delete_all_records"
        ) as delete_all_records:
            wallet_record = WalletRecord(
                wallet_id="test",
                key_management_mode=WalletRecord.MODE_UNMANAGED,
                settings={"wallet.type": "indy", "wallet.key": "test_key"},
            )
            wallet_profile = InMemoryProfile.test_profile()

            retrieve_by_id.return_value = wallet_record
            get_wallet_profile.return_value = wallet_profile

            await self.manager.remove_wallet("test")

            get_wallet_profile.assert_called_once_with(
                self.profile.context, wallet_record, {"wallet.key": "test_key"}
            )
            remove_wallet_profile.assert_called_once_with(wallet_profile)
            assert wallet_delete_record.call_count == 1
            delete_all_records.assert_called_once_with(
                RouteRecord.RECORD_TYPE, {"wallet_id": "test"}
            )

    async def test_create_auth_token_fails_no_wallet_key_but_required(self):
        self.profile.settings["multitenant.jwt_secret"] = "very_secret_jwt"
        wallet_record = WalletRecord(
            wallet_id="test_wallet",
            key_management_mode=WalletRecord.MODE_UNMANAGED,
            settings={"wallet.type": "indy"},
        )

        with self.assertRaises(WalletKeyMissingError):
            await self.manager.create_auth_token(wallet_record)

    async def test_create_auth_token_managed(self):
        self.profile.settings["multitenant.jwt_secret"] = "very_secret_jwt"
        wallet_record = async_mock.MagicMock(
            wallet_id="test_wallet",
            key_management_mode=WalletRecord.MODE_MANAGED,
            requires_external_key=False,
            settings={},
            save=async_mock.CoroutineMock(),
        )

        utc_now = datetime(2020, 1, 1, 0, 0, 0)
        iat = int(round(utc_now.timestamp()))

        expected_token = jwt.encode(
            {"wallet_id": wallet_record.wallet_id, "iat": iat}, "very_secret_jwt"
        )

        with async_mock.patch.object(test_module, "datetime") as mock_datetime:
            mock_datetime.utcnow.return_value = utc_now
            token = await self.manager.create_auth_token(wallet_record)

        assert wallet_record.jwt_iat == iat
        assert expected_token == token

    async def test_create_auth_token_unmanaged(self):
        self.profile.settings["multitenant.jwt_secret"] = "very_secret_jwt"
        wallet_record = async_mock.MagicMock(
            wallet_id="test_wallet",
            key_management_mode=WalletRecord.MODE_UNMANAGED,
            requires_external_key=True,
            settings={"wallet.type": "indy"},
            save=async_mock.CoroutineMock(),
        )

        utc_now = datetime(2020, 1, 1, 0, 0, 0)
        iat = int(round(utc_now.timestamp()))

        expected_token = jwt.encode(
            {
                "wallet_id": wallet_record.wallet_id,
                "iat": iat,
                "wallet_key": "test_key",
            },
            "very_secret_jwt",
        )

        with async_mock.patch.object(test_module, "datetime") as mock_datetime:
            mock_datetime.utcnow.return_value = utc_now
            token = await self.manager.create_auth_token(wallet_record, "test_key")

        assert wallet_record.jwt_iat == iat
        assert expected_token == token

    async def test_get_profile_for_token_invalid_token_raises(self):
        self.profile.settings["multitenant.jwt_secret"] = "very_secret_jwt"

        token = jwt.encode({"wallet_id": "test"}, "some_random_key")

        with self.assertRaises(jwt.InvalidTokenError):
            await self.manager.get_profile_for_token(self.profile.context, token)

    async def test_get_profile_for_token_wallet_key_missing_raises(self):
        self.profile.settings["multitenant.jwt_secret"] = "very_secret_jwt"
        wallet_record = WalletRecord(
            key_management_mode=WalletRecord.MODE_UNMANAGED,
            settings={"wallet.type": "indy"},
        )
        session = await self.profile.session()
        await wallet_record.save(session)
        token = jwt.encode(
            {"wallet_id": wallet_record.wallet_id}, "very_secret_jwt", algorithm="HS256"
        )

        with self.assertRaises(WalletKeyMissingError):
            await self.manager.get_profile_for_token(self.profile.context, token)

    async def test_get_profile_for_token_managed_wallet_no_iat(self):
        self.profile.settings["multitenant.jwt_secret"] = "very_secret_jwt"
        wallet_record = WalletRecord(
            key_management_mode=WalletRecord.MODE_MANAGED,
            settings={"wallet.type": "indy", "wallet.key": "wallet_key"},
        )

        session = await self.profile.session()
        await wallet_record.save(session)

        token = jwt.encode(
            {"wallet_id": wallet_record.wallet_id}, "very_secret_jwt", algorithm="HS256"
        )

        with async_mock.patch.object(
            self.manager, "get_wallet_profile"
        ) as get_wallet_profile:
            mock_profile = InMemoryProfile.test_profile()
            get_wallet_profile.return_value = mock_profile

            profile = await self.manager.get_profile_for_token(
                self.profile.context, token
            )

            get_wallet_profile.assert_called_once_with(
                self.profile.context,
                wallet_record,
                {},
            )

            assert profile == mock_profile

    async def test_get_profile_for_token_managed_wallet_iat(self):
        iat = 100

        self.profile.settings["multitenant.jwt_secret"] = "very_secret_jwt"
        wallet_record = WalletRecord(
            key_management_mode=WalletRecord.MODE_MANAGED,
            settings={"wallet.type": "indy", "wallet.key": "wallet_key"},
            jwt_iat=iat,
        )

        session = await self.profile.session()
        await wallet_record.save(session)

        token = jwt.encode(
            {"wallet_id": wallet_record.wallet_id, "iat": iat},
            "very_secret_jwt",
            algorithm="HS256",
        )

        with async_mock.patch.object(
            self.manager, "get_wallet_profile"
        ) as get_wallet_profile:
            mock_profile = InMemoryProfile.test_profile()
            get_wallet_profile.return_value = mock_profile

            profile = await self.manager.get_profile_for_token(
                self.profile.context, token
            )

            get_wallet_profile.assert_called_once_with(
                self.profile.context,
                wallet_record,
                {},
            )

            assert profile == mock_profile

    async def test_get_profile_for_token_managed_wallet_x_iat_no_match(self):
        iat = 100

        self.profile.settings["multitenant.jwt_secret"] = "very_secret_jwt"
        wallet_record = WalletRecord(
            key_management_mode=WalletRecord.MODE_MANAGED,
            settings={"wallet.type": "indy", "wallet.key": "wallet_key"},
            jwt_iat=iat,
        )

        session = await self.profile.session()
        await wallet_record.save(session)

        token = jwt.encode(
            # Change iat from record value
            {"wallet_id": wallet_record.wallet_id, "iat": 200},
            "very_secret_jwt",
            algorithm="HS256",
        )

        with async_mock.patch.object(
            self.manager, "get_wallet_profile"
        ) as get_wallet_profile, self.assertRaises(
            MultitenantManagerError, msg="Token not valid"
        ):
            mock_profile = InMemoryProfile.test_profile()
            get_wallet_profile.return_value = mock_profile

            profile = await self.manager.get_profile_for_token(
                self.profile.context, token
            )

            get_wallet_profile.assert_called_once_with(
                self.profile.context,
                wallet_record,
                {},
            )

            assert profile == mock_profile

    async def test_get_profile_for_token_unmanaged_wallet(self):
        self.profile.settings["multitenant.jwt_secret"] = "very_secret_jwt"
        wallet_record = WalletRecord(
            key_management_mode=WalletRecord.MODE_UNMANAGED,
            settings={"wallet.type": "indy"},
        )

        session = await self.profile.session()
        await wallet_record.save(session)

        token = jwt.encode(
            {"wallet_id": wallet_record.wallet_id, "wallet_key": "wallet_key"},
            "very_secret_jwt",
            algorithm="HS256",
        )

        with async_mock.patch.object(
            self.manager, "get_wallet_profile"
        ) as get_wallet_profile:
            mock_profile = InMemoryProfile.test_profile()
            get_wallet_profile.return_value = mock_profile

            profile = await self.manager.get_profile_for_token(
                self.profile.context,
                token,
            )

            get_wallet_profile.assert_called_once_with(
                self.profile.context,
                wallet_record,
                {"wallet.key": "wallet_key"},
            )

            assert profile == mock_profile

    async def test_get_wallets_by_message_missing_wire_format_raises(self):
        with self.assertRaises(
            InjectionError,
        ):
            await self.manager.get_wallets_by_message({})

    async def test_get_wallets_by_message(self):
        message_body = async_mock.MagicMock()
        recipient_keys = ["1", "2", "3", "4"]

        mock_wire_format = async_mock.MagicMock(
            get_recipient_keys=lambda mesage_body: recipient_keys
        )

        return_wallets = [
            WalletRecord(settings={}),
            None,
            None,
            WalletRecord(settings={}),
        ]

        with async_mock.patch.object(
            self.manager, "_get_wallet_by_key"
        ) as get_wallet_by_key:
            get_wallet_by_key.side_effect = return_wallets

            wallets = await self.manager.get_wallets_by_message(
                message_body, mock_wire_format
            )

            assert len(wallets) == 2
            assert wallets[0] == return_wallets[0]
            assert wallets[1] == return_wallets[3]
            assert get_wallet_by_key.call_count == 4<|MERGE_RESOLUTION|>--- conflicted
+++ resolved
@@ -244,13 +244,8 @@
             did="public-did",
             verkey="test_verkey",
             metadata={"meta": "data"},
-<<<<<<< HEAD
             method=SOV,
-            key_type=KeyType.ED25519,
-=======
-            method=DIDMethod.SOV,
             key_type=ED25519,
->>>>>>> a4cbef1d
         )
 
         mock_route_manager = async_mock.MagicMock()
