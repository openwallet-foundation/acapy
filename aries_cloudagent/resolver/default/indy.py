"""Indy DID Resolver.

Resolution is performed using the IndyLedger class.
"""
from typing import Sequence

from ...config.injection_context import InjectionContext
from ...core.profile import Profile
from ...ledger.indy import IndySdkLedger
from ...ledger.base import BaseLedger
from ...ledger.error import LedgerError
from ..base import BaseDIDResolver, DIDNotFound, ResolverError, ResolverType
from ..did import DID
from ...connections.models.diddoc_v2.diddoc import DIDDoc


class NoIndyLedger(ResolverError):
    """Raised when there is no indy ledger instance configured."""


class IndyDIDResolver(BaseDIDResolver):
    """Indy DID Resolver."""

    VERIFICATION_METHOD_TYPE = "Ed25519VerificationKey2018"
    AGENT_SERVICE_TYPE = "did-communication"

    def __init__(self):
        """Initialize Indy Resolver."""
        super().__init__(ResolverType.NATIVE)

    async def setup(self, context: InjectionContext):
        """Perform required setup for Indy DID resolution."""

    @property
    def supported_methods(self) -> Sequence[str]:
        """Return supported methods of Indy DID Resolver."""
        return ["sov"]

<<<<<<< HEAD
    async def _resolve(self, profile: Profile, did: DID) -> ResolvedDIDDoc:
=======
    async def resolve(self, profile: Profile, did: str) -> DIDDoc:
>>>>>>> 0a3a44ee
        """Resolve an indy DID."""
        ledger = profile.inject(BaseLedger, required=False)
        if not ledger or not isinstance(ledger, IndySdkLedger):
            raise NoIndyLedger("No Indy ledger instance is configured.")

        try:
            async with ledger:
                recipient_key = await ledger.get_key_for_did(str(did))
                endpoint = await ledger.get_endpoint_for_did(str(did))
        except LedgerError as err:
            raise DIDNotFound(f"DID {did} could not be resolved") from err

<<<<<<< HEAD
        doc = {
            "id": str(did),
            "verificationMethod": [
                {
                    "id": did.ref(1),
                    "type": self.VERIFICATION_METHOD_TYPE,
                    "controller": str(did),
                    "publicKeyBase58": recipient_key,
                }
            ],
            "authentication": [did.ref(1)],
        }

        if endpoint:
            doc["service"] = [
                {
                    "id": did.ref(ResolvedDIDDoc.AGENT_SERVICE_TYPE),
                    "type": ResolvedDIDDoc.AGENT_SERVICE_TYPE,
                    "priority": 0,
                    "recipientKeys": [did.ref(1)],
                    "routingKeys": [],
                    "serviceEndpoint": endpoint,
                }
            ]

        return ResolvedDIDDoc(doc)
=======
        doc = DIDDoc.deserialize(
            {
                "id": str(did),
                "verificationMethod": [
                    {
                        "id": did.ref(1),
                        "type": self.VERIFICATION_METHOD_TYPE,
                        "controller": str(did),
                        "publicKeyBase58": recipient_key,
                    }
                ],
                "authentication": [did.ref(1)],
                "service": [
                    {
                        "id": did.ref(self.AGENT_SERVICE_TYPE),
                        "type": self.AGENT_SERVICE_TYPE,
                        "priority": 0,
                        "recipientKeys": [did.ref(1)],
                        "routingKeys": [],
                        "serviceEndpoint": endpoint,
                    }
                ],
            }
        )
        return doc
>>>>>>> 0a3a44ee
<|MERGE_RESOLUTION|>--- conflicted
+++ resolved
@@ -5,13 +5,13 @@
 from typing import Sequence
 
 from ...config.injection_context import InjectionContext
+from ...connections.models.diddoc_v2.diddoc import DIDDoc
 from ...core.profile import Profile
-from ...ledger.indy import IndySdkLedger
 from ...ledger.base import BaseLedger
 from ...ledger.error import LedgerError
+from ...ledger.indy import IndySdkLedger
 from ..base import BaseDIDResolver, DIDNotFound, ResolverError, ResolverType
 from ..did import DID
-from ...connections.models.diddoc_v2.diddoc import DIDDoc
 
 
 class NoIndyLedger(ResolverError):
@@ -36,11 +36,7 @@
         """Return supported methods of Indy DID Resolver."""
         return ["sov"]
 
-<<<<<<< HEAD
-    async def _resolve(self, profile: Profile, did: DID) -> ResolvedDIDDoc:
-=======
-    async def resolve(self, profile: Profile, did: str) -> DIDDoc:
->>>>>>> 0a3a44ee
+    async def _resolve(self, profile: Profile, did: DID) -> DIDDoc:
         """Resolve an indy DID."""
         ledger = profile.inject(BaseLedger, required=False)
         if not ledger or not isinstance(ledger, IndySdkLedger):
@@ -53,8 +49,7 @@
         except LedgerError as err:
             raise DIDNotFound(f"DID {did} could not be resolved") from err
 
-<<<<<<< HEAD
-        doc = {
+        raw_doc = {
             "id": str(did),
             "verificationMethod": [
                 {
@@ -68,10 +63,10 @@
         }
 
         if endpoint:
-            doc["service"] = [
+            raw_doc["service"] = [
                 {
-                    "id": did.ref(ResolvedDIDDoc.AGENT_SERVICE_TYPE),
-                    "type": ResolvedDIDDoc.AGENT_SERVICE_TYPE,
+                    "id": did.ref(self.AGENT_SERVICE_TYPE),
+                    "type": self.AGENT_SERVICE_TYPE,
                     "priority": 0,
                     "recipientKeys": [did.ref(1)],
                     "routingKeys": [],
@@ -79,31 +74,4 @@
                 }
             ]
 
-        return ResolvedDIDDoc(doc)
-=======
-        doc = DIDDoc.deserialize(
-            {
-                "id": str(did),
-                "verificationMethod": [
-                    {
-                        "id": did.ref(1),
-                        "type": self.VERIFICATION_METHOD_TYPE,
-                        "controller": str(did),
-                        "publicKeyBase58": recipient_key,
-                    }
-                ],
-                "authentication": [did.ref(1)],
-                "service": [
-                    {
-                        "id": did.ref(self.AGENT_SERVICE_TYPE),
-                        "type": self.AGENT_SERVICE_TYPE,
-                        "priority": 0,
-                        "recipientKeys": [did.ref(1)],
-                        "routingKeys": [],
-                        "serviceEndpoint": endpoint,
-                    }
-                ],
-            }
-        )
-        return doc
->>>>>>> 0a3a44ee
+        return DIDDoc.deserialize(raw_doc)