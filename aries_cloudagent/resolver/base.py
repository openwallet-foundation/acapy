"""Base Class for DID Resolvers."""

from abc import ABC, abstractmethod
from enum import Enum
from typing import Sequence

from .diddoc import ResolvedDIDDoc
from ..core.profile import ProfileSession


<<<<<<< HEAD
class DidMethodNotSupported(Exception):
    """Raised when no resolver is registered for a given did method."""


class DidNotFound(Exception):
    """Raised when DID not found by resolver."""


class BaseDIDResolver(ABC):
    """Base Class for DID Resolvers."""
=======
class ResolverError(Exception):
    """Base class for resolver exceptions."""


class DidNotFound(ResolverError):
    """Raised when DID is not found in verifiable data registry."""


class ResolverType(Enum):
    """Resolver Type declarations."""
>>>>>>> 0f4af0c7

    NATIVE = "native"
    NON_NATIVE = "non-native"


class BaseDIDResolver(ABC):
    """Base Class for DID Resolvers."""

    def __init__(self, type_: ResolverType = None):
        """Initialize BaseDIDResolver.

        Args:
            type_ (Type): Type of resolver, native or non-native
        """
        self.type = type_ or ResolverType.NON_NATIVE

    @abstractmethod
    async def setup(self, session: ProfileSession):
        """Do asynchronous resolver setup."""

    @property
    def native(self):
        """Return if this resolver is native."""
        return self.type == ResolverType.NATIVE

    @property
    @abstractmethod
    def supported_methods(self) -> Sequence[str]:
        """Return list of DID methods supported by this resolver."""

    def supports(self, method: str):
        """Return if this resolver supports the given method."""
        return method in self.supported_methods

    @abstractmethod
    async def resolve(self, session: ProfileSession, did: str) -> ResolvedDIDDoc:
        """Resolve a DID using this resolver."""<|MERGE_RESOLUTION|>--- conflicted
+++ resolved
@@ -8,18 +8,6 @@
 from ..core.profile import ProfileSession
 
 
-<<<<<<< HEAD
-class DidMethodNotSupported(Exception):
-    """Raised when no resolver is registered for a given did method."""
-
-
-class DidNotFound(Exception):
-    """Raised when DID not found by resolver."""
-
-
-class BaseDIDResolver(ABC):
-    """Base Class for DID Resolvers."""
-=======
 class ResolverError(Exception):
     """Base class for resolver exceptions."""
 
@@ -28,9 +16,11 @@
     """Raised when DID is not found in verifiable data registry."""
 
 
+class DidMethodNotSupported(ResolverError):
+    """Raised when no resolver is registered for a given did method."""
+
 class ResolverType(Enum):
     """Resolver Type declarations."""
->>>>>>> 0f4af0c7
 
     NATIVE = "native"
     NON_NATIVE = "non-native"
