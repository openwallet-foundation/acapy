--- conflicted
+++ resolved
@@ -20,13 +20,9 @@
         self.wallet = async_mock.create_autospec(BaseWallet)
         self.session_inject = {BaseWallet: self.wallet}
         self.profile = InMemoryProfile.test_profile()
-<<<<<<< HEAD
-        self.context = AdminRequestContext.test_context(self.session_inject, self.profile)
-=======
         self.context = AdminRequestContext.test_context(
             self.session_inject, self.profile
         )
->>>>>>> 255fc1e1
         self.request_dict = {
             "context": self.context,
             "outbound_message_router": async_mock.CoroutineMock(),
@@ -383,13 +379,7 @@
         ledger.get_key_for_did = async_mock.CoroutineMock()
         ledger.update_endpoint_for_did = async_mock.CoroutineMock()
         ledger.__aenter__ = async_mock.CoroutineMock(return_value=ledger)
-<<<<<<< HEAD
-        self.profile.context.injector.bind_instance(
-            BaseLedger, ledger
-        )
-=======
-        self.profile.context.injector.bind_instance(BaseLedger, ledger)
->>>>>>> 255fc1e1
+        self.profile.context.injector.bind_instance(BaseLedger, ledger)
 
         with async_mock.patch.object(
             test_module.web, "json_response", async_mock.Mock()
@@ -428,13 +418,7 @@
         ledger.get_key_for_did = async_mock.CoroutineMock()
         ledger.update_endpoint_for_did = async_mock.CoroutineMock()
         ledger.__aenter__ = async_mock.CoroutineMock(return_value=ledger)
-<<<<<<< HEAD
-        self.profile.context.injector.bind_instance(
-            BaseLedger, ledger
-        )
-=======
-        self.profile.context.injector.bind_instance(BaseLedger, ledger)
->>>>>>> 255fc1e1
+        self.profile.context.injector.bind_instance(BaseLedger, ledger)
 
         multitenant_mgr = async_mock.MagicMock(MultitenantManager, autospec=True)
         self.profile.context.injector.bind_instance(
@@ -473,13 +457,7 @@
         ledger = Ledger()
         ledger.get_key_for_did = async_mock.CoroutineMock(return_value=None)
         ledger.__aenter__ = async_mock.CoroutineMock(return_value=ledger)
-<<<<<<< HEAD
-        self.profile.context.injector.bind_instance(
-            BaseLedger, ledger
-        )
-=======
-        self.profile.context.injector.bind_instance(BaseLedger, ledger)
->>>>>>> 255fc1e1
+        self.profile.context.injector.bind_instance(BaseLedger, ledger)
 
         with self.assertRaises(test_module.web.HTTPNotFound):
             await test_module.wallet_set_public_did(self.request)
@@ -491,13 +469,7 @@
         ledger = Ledger()
         ledger.get_key_for_did = async_mock.CoroutineMock(return_value=None)
         ledger.__aenter__ = async_mock.CoroutineMock(return_value=ledger)
-<<<<<<< HEAD
-        self.profile.context.injector.bind_instance(
-            BaseLedger, ledger
-        )
-=======
-        self.profile.context.injector.bind_instance(BaseLedger, ledger)
->>>>>>> 255fc1e1
+        self.profile.context.injector.bind_instance(BaseLedger, ledger)
 
         self.wallet.get_local_did.side_effect = test_module.WalletNotFoundError()
         with self.assertRaises(test_module.web.HTTPNotFound):
@@ -511,13 +483,7 @@
         ledger.update_endpoint_for_did = async_mock.CoroutineMock()
         ledger.get_key_for_did = async_mock.CoroutineMock()
         ledger.__aenter__ = async_mock.CoroutineMock(return_value=ledger)
-<<<<<<< HEAD
-        self.profile.context.injector.bind_instance(
-            BaseLedger, ledger
-        )
-=======
-        self.profile.context.injector.bind_instance(BaseLedger, ledger)
->>>>>>> 255fc1e1
+        self.profile.context.injector.bind_instance(BaseLedger, ledger)
         with async_mock.patch.object(
             test_module.web, "json_response", async_mock.Mock()
         ) as json_response:
@@ -540,13 +506,7 @@
         ledger.update_endpoint_for_did = async_mock.CoroutineMock()
         ledger.get_key_for_did = async_mock.CoroutineMock()
         ledger.__aenter__ = async_mock.CoroutineMock(return_value=ledger)
-<<<<<<< HEAD
-        self.profile.context.injector.bind_instance(
-            BaseLedger, ledger
-        )
-=======
-        self.profile.context.injector.bind_instance(BaseLedger, ledger)
->>>>>>> 255fc1e1
+        self.profile.context.injector.bind_instance(BaseLedger, ledger)
 
         with async_mock.patch.object(
             test_module.web, "json_response", async_mock.Mock()
@@ -570,13 +530,7 @@
         ledger.update_endpoint_for_did = async_mock.CoroutineMock()
         ledger.get_key_for_did = async_mock.CoroutineMock()
         ledger.__aenter__ = async_mock.CoroutineMock(return_value=ledger)
-<<<<<<< HEAD
-        self.profile.context.injector.bind_instance(
-            BaseLedger, ledger
-        )
-=======
-        self.profile.context.injector.bind_instance(BaseLedger, ledger)
->>>>>>> 255fc1e1
+        self.profile.context.injector.bind_instance(BaseLedger, ledger)
 
         with async_mock.patch.object(
             test_module.web, "json_response", async_mock.Mock()
@@ -614,13 +568,7 @@
         ledger.update_endpoint_for_did = async_mock.CoroutineMock()
         ledger.get_key_for_did = async_mock.CoroutineMock()
         ledger.__aenter__ = async_mock.CoroutineMock(return_value=ledger)
-<<<<<<< HEAD
-        self.profile.context.injector.bind_instance(
-            BaseLedger, ledger
-        )
-=======
-        self.profile.context.injector.bind_instance(BaseLedger, ledger)
->>>>>>> 255fc1e1
+        self.profile.context.injector.bind_instance(BaseLedger, ledger)
 
         with async_mock.patch.object(
             test_module.web, "json_response", async_mock.Mock()
@@ -664,13 +612,7 @@
         ledger = Ledger()
         ledger.update_endpoint_for_did = async_mock.CoroutineMock()
         ledger.__aenter__ = async_mock.CoroutineMock(return_value=ledger)
-<<<<<<< HEAD
-        self.profile.context.injector.bind_instance(
-            BaseLedger, ledger
-        )
-=======
-        self.profile.context.injector.bind_instance(BaseLedger, ledger)
->>>>>>> 255fc1e1
+        self.profile.context.injector.bind_instance(BaseLedger, ledger)
 
         self.wallet.get_local_did.return_value = DIDInfo(
             self.test_did,
@@ -732,13 +674,7 @@
         ledger = Ledger()
         ledger.update_endpoint_for_did = async_mock.CoroutineMock()
         ledger.__aenter__ = async_mock.CoroutineMock(return_value=ledger)
-<<<<<<< HEAD
-        self.profile.context.injector.bind_instance(
-            BaseLedger, ledger
-        )
-=======
-        self.profile.context.injector.bind_instance(BaseLedger, ledger)
->>>>>>> 255fc1e1
+        self.profile.context.injector.bind_instance(BaseLedger, ledger)
 
         self.wallet.set_did_endpoint.side_effect = test_module.WalletError()
 
@@ -757,13 +693,7 @@
         ledger = Ledger()
         ledger.update_endpoint_for_did = async_mock.CoroutineMock()
         ledger.__aenter__ = async_mock.CoroutineMock(return_value=ledger)
-<<<<<<< HEAD
-        self.profile.context.injector.bind_instance(
-            BaseLedger, ledger
-        )
-=======
-        self.profile.context.injector.bind_instance(BaseLedger, ledger)
->>>>>>> 255fc1e1
+        self.profile.context.injector.bind_instance(BaseLedger, ledger)
 
         self.wallet.set_did_endpoint.side_effect = test_module.WalletNotFoundError()
 
