--- conflicted
+++ resolved
@@ -400,13 +400,7 @@
 
         async with ledger:
             if not await ledger.get_key_for_did(did):
-<<<<<<< HEAD
-                raise web.HTTPNotFound(
-                    reason=f"DID {did} is not posted to the ledger"
-                )
-=======
                 raise web.HTTPNotFound(reason=f"DID {did} is not posted to the ledger")
->>>>>>> 255fc1e1
         did_info: DIDInfo = None
         async with context.session() as session:
             wallet = session.inject_or(BaseWallet)
