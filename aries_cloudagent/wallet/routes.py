--- conflicted
+++ resolved
@@ -243,16 +243,13 @@
     filter_posture = DIDPosture.get(request.query.get("posture"))
     results = []
     async with context.session() as session:
-<<<<<<< HEAD
         did_methods: DIDMethods = session.inject(DIDMethods)
         filter_method: DIDMethod | None = did_methods.from_method(
             request.query.get("method")
         )
-=======
         key_types = session.inject(KeyTypes)
         filter_key_type = key_types.from_key_type(request.query.get("key_type", ""))
->>>>>>> a4cbef1d
-        wallet = session.inject_or(BaseWallet)
+        wallet: BaseWallet | None = session.inject_or(BaseWallet)
         if not wallet:
             raise web.HTTPForbidden(reason="No wallet available")
         if filter_posture is DIDPosture.PUBLIC:
@@ -356,31 +353,21 @@
         body = {}
 
     # set default method and key type for backwards compat
-<<<<<<< HEAD
-    key_type = (
-        KeyType.from_key_type(body.get("options", {}).get("key_type"))
-        or KeyType.ED25519
-    )
-=======
-    method = DIDMethod.from_method(body.get("method")) or DIDMethod.SOV
->>>>>>> a4cbef1d
+
 
     seed = body.get("seed") or None
     if seed and not context.settings.get("wallet.allow_insecure_seed"):
         raise web.HTTPBadRequest(reason="Seed support is not enabled")
     info = None
     async with context.session() as session:
-<<<<<<< HEAD
         did_methods = session.inject(DIDMethods)
         method = did_methods.from_method(body.get("method", "")) or SOV
-=======
         key_types = session.inject(KeyTypes)
         # set default method and key type for backwards compat
         key_type = (
             key_types.from_key_type(body.get("options", {}).get("key_type", ""))
             or ED25519
         )
->>>>>>> a4cbef1d
         if not method.supports_key_type(key_type):
             raise web.HTTPForbidden(
                 reason=(
