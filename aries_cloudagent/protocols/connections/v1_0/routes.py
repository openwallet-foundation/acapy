--- conflicted
+++ resolved
@@ -303,18 +303,6 @@
             tag_filter[param_name] = request.query[param_name]
 
     post_filter = {}
-<<<<<<< HEAD
-    for param_name in (
-        "alias",
-        "initiator",
-        "state",
-        "tx_my_role",
-        "tx_their_role",
-        "their_role",
-    ):
-        if param_name in request.query and request.query[param_name] != "":
-            post_filter[param_name] = request.query[param_name]
-=======
     if request.query.get("alias"):
         post_filter["alias"] = request.query["alias"]
     if request.query.get("state"):
@@ -326,7 +314,6 @@
             v for v in ConnRecord.Role.get(request.query["their_role"]).value
         ]
 
->>>>>>> 47351c41
     try:
         records = await ConnRecord.query(
             context, tag_filter, post_filter_positive=post_filter, alt=True
@@ -406,9 +393,6 @@
     connection_mgr = ConnectionManager(context)
     try:
         (connection, invitation) = await connection_mgr.create_invitation(
-<<<<<<< HEAD
-            auto_accept=auto_accept, public=public, multi_use=multi_use, alias=alias, tx_my_role=tx_my_role
-=======
             auto_accept=auto_accept,
             public=public,
             multi_use=multi_use,
@@ -416,7 +400,7 @@
             recipient_keys=recipient_keys,
             my_endpoint=service_endpoint,
             routing_keys=routing_keys,
->>>>>>> 47351c41
+            tx_my_role=tx_my_role
         )
 
         result = {
