"""Connection handling admin routes."""

import json

from aiohttp import web
from aiohttp_apispec import (
    docs,
    match_info_schema,
    querystring_schema,
    request_schema,
    response_schema,
)

from marshmallow import fields, validate, validates_schema

from ....connections.models.conn_record import ConnRecord, ConnRecordSchema
from ....messaging.models.base import BaseModelError
from ....messaging.models.openapi import OpenAPISchema
from ....messaging.valid import (
    ENDPOINT,
    INDY_DID,
    INDY_RAW_PUBLIC_KEY,
    UUIDFour,
)
from ....storage.error import StorageError, StorageNotFoundError
from ....wallet.error import WalletError

from .manager import ConnectionManager, ConnectionManagerError
from .message_types import SPEC_URI
from .messages.connection_invitation import (
    ConnectionInvitation,
    ConnectionInvitationSchema,
)

from .role import Role


class ConnectionListSchema(OpenAPISchema):
    """Result schema for connection list."""

    results = fields.List(
        fields.Nested(ConnRecordSchema()),
        description="List of connection records",
    )


class ReceiveInvitationRequestSchema(ConnectionInvitationSchema):
    """Request schema for receive invitation request."""

    @validates_schema
    def validate_fields(self, data, **kwargs):
        """Bypass middleware field validation."""


class InvitationConnectionTargetRequestSchema(OpenAPISchema):
    """Request schema for invitation connection target."""

    recipient_keys = fields.List(
        fields.Str(description="Recipient public key", **INDY_RAW_PUBLIC_KEY),
        required=False,
        description="List of recipient keys",
    )
    service_endpoint = fields.Str(
        required=False,
        description="Connection endpoint",
        example="http://192.168.56.102:8020",
    )
    routing_keys = fields.List(
        fields.Str(description="Routing key", **INDY_RAW_PUBLIC_KEY),
        required=False,
        description="List of routing keys",
    )


class InvitationResultSchema(OpenAPISchema):
    """Result schema for a new connection invitation."""

    connection_id = fields.Str(
        description="Connection identifier", example=UUIDFour.EXAMPLE
    )
    invitation = fields.Nested(ConnectionInvitationSchema())
    invitation_url = fields.Str(
        description="Invitation URL",
        example="http://192.168.56.101:8020/invite?c_i=eyJAdHlwZSI6Li4ufQ==",
    )


class ConnectionStaticRequestSchema(OpenAPISchema):
    """Request schema for a new static connection."""

    my_seed = fields.Str(description="Seed to use for the local DID", required=False)
    my_did = fields.Str(description="Local DID", required=False, **INDY_DID)
    their_seed = fields.Str(
        description="Seed to use for the remote DID", required=False
    )
    their_did = fields.Str(description="Remote DID", required=False, **INDY_DID)
    their_verkey = fields.Str(description="Remote verification key", required=False)
    their_endpoint = fields.Str(
        description="URL endpoint for the other party", required=False, **ENDPOINT
    )
    their_label = fields.Str(
        description="Label to assign to this connection", required=False
    )
    alias = fields.Str(description="Alias to assign to this connection", required=False)


class ConnectionStaticResultSchema(OpenAPISchema):
    """Result schema for new static connection."""

    my_did = fields.Str(description="Local DID", required=True, **INDY_DID)
    mv_verkey = fields.Str(
        description="My verification key", required=True, **INDY_RAW_PUBLIC_KEY
    )
    my_endpoint = fields.Str(description="My URL endpoint", required=True, **ENDPOINT)
    their_did = fields.Str(description="Remote DID", required=True, **INDY_DID)
    their_verkey = fields.Str(
        description="Remote verification key", required=True, **INDY_RAW_PUBLIC_KEY
    )
    record = fields.Nested(ConnRecordSchema, required=True)


class ConnectionsListQueryStringSchema(OpenAPISchema):
    """Parameters and validators for connections list request query string."""

    alias = fields.Str(
        description="Alias",
        required=False,
        example="Barry",
    )
    invitation_key = fields.Str(
        description="invitation key", required=False, **INDY_RAW_PUBLIC_KEY
    )
    my_did = fields.Str(description="My DID", required=False, **INDY_DID)
    state = fields.Str(
        description="Connection state",
        required=False,
        validate=validate.OneOf(
            {label for state in ConnRecord.State for label in state.value}
        ),
    )
    their_did = fields.Str(description="Their DID", required=False, **INDY_DID)
    their_role = fields.Str(
        description="Their role in the connection protocol",
        required=False,
        validate=validate.OneOf(
            [label for role in ConnRecord.Role for label in role.value]
        ),
        example=ConnRecord.Role.REQUESTER.rfc160,
    )
    tx_my_role = fields.Str(
        description=" A list of my assigned connection role (AUTHOR/ENDORSER)",
        required=False,
        example="AUTHOR",
    )
    tx_their_role = fields.Str(
        description="A list of their assigned connection role (AUTHOR/ENDORSER)",
        required=False,
        example="ENDORSER",
    )
    # CHANGES BY HARSH MULTANI
    my_role = fields.Str(
        description="My assigned connection role",
        required=False,
        example="Point of contact",
    )


class CreateInvitationQueryStringSchema(OpenAPISchema):
    """Parameters and validators for create invitation request query string."""

    alias = fields.Str(
        description="Alias",
        required=True,
        example="Barry",
    )
    auto_accept = fields.Boolean(
        description="Auto-accept connection (default as per configuration)",
        required=False,
    )
    public = fields.Boolean(
        description="Create invitation from public DID (default false)", required=False
    )
    multi_use = fields.Boolean(
        description="Create invitation for multiple use (default false)", required=False
    )
<<<<<<< HEAD
    """ Changes By Harsh Multani"""
    #my_role = fields.str(
    #	description="The role I play in the connection",
#	required=True
 #   )

=======
    my_role = fields.Str(
        description="Role",
        required=False,
        validate=validate.OneOf(
            [r.name for r in Role if isinstance(r.value[0], int)] + ["reset"]
        ),
    )
>>>>>>> 49c3b57d


class ReceiveInvitationQueryStringSchema(OpenAPISchema):
    """Parameters and validators for receive invitation request query string."""

    alias = fields.Str(
        description="Alias",
        required=False,
        example="Barry",
    )
    auto_accept = fields.Boolean(
        description="Auto-accept connection (defaults to configuration)",
        required=False,
    )
    my_role = fields.Str(
        description="Role",
        required=False,
        validate=validate.OneOf(
            [r.name for r in Role if isinstance(r.value[0], int)] + ["reset"]
        ),
    )


class AcceptInvitationQueryStringSchema(OpenAPISchema):
    """Parameters and validators for accept invitation request query string."""

    my_endpoint = fields.Str(description="My URL endpoint", required=False, **ENDPOINT)
    my_label = fields.Str(
        description="Label for connection", required=False, example="Broker"
    )
    my_role = fields.Str(
        description="Role",
        required=False,
        validate=validate.OneOf(
            [r.name for r in Role if isinstance(r.value[0], int)] + ["reset"]
        ),
    )


class AcceptRequestQueryStringSchema(OpenAPISchema):
    """Parameters and validators for accept conn-request web-request query string."""

    my_endpoint = fields.Str(description="My URL endpoint", required=False, **ENDPOINT)
    my_role = fields.Str(
        description="Role",
        required=False,
        validate=validate.OneOf(
            [r.name for r in Role if isinstance(r.value[0], int)] + ["reset"]
        ),
    )


class ConnIdMatchInfoSchema(OpenAPISchema):
    """Path parameters and validators for request taking connection id."""

    conn_id = fields.Str(
        description="Connection identifier", required=True, example=UUIDFour.EXAMPLE
    )


class ConnIdRefIdMatchInfoSchema(OpenAPISchema):
    """Path parameters and validators for request taking connection and ref ids."""

    conn_id = fields.Str(
        description="Connection identifier", required=True, example=UUIDFour.EXAMPLE
    )

    ref_id = fields.Str(
        description="Inbound connection identifier",
        required=True,
        example=UUIDFour.EXAMPLE,
    )


def connection_sort_key(conn):
    """Get the sorting key for a particular connection."""

    conn_rec_state = ConnRecord.State.get(conn["state"])
    if conn_rec_state is ConnRecord.State.ABANDONED:
        pfx = "2"
    elif conn_rec_state is ConnRecord.State.INVITATION:
        pfx = "1"
    else:
        pfx = "0"

    return pfx + conn["created_at"]


@docs(
    tags=["connection"],
    summary="Query agent-to-agent connections",
)
@querystring_schema(ConnectionsListQueryStringSchema())
@response_schema(ConnectionListSchema(), 200)
async def connections_list(request: web.BaseRequest):
    """
    Request handler for searching connection records.

    Args:
        request: aiohttp request object

    Returns:
        The connection list response

    """
    context = request.app["request_context"]

    tag_filter = {}
    for param_name in (
        "invitation_id",
        "my_did",
        "their_did",
        "request_id",
    ):
        if param_name in request.query and request.query[param_name] != "":
            tag_filter[param_name] = request.query[param_name]

    post_filter = {}
<<<<<<< HEAD
    for param_name in (
        "alias",
        "initiator",
        "state",
        # CHANGES BY HARSH MULTANI
        "my_role",
        "their_role",
    ):
        if param_name in request.query and request.query[param_name] != "":
            post_filter[param_name] = request.query[param_name]
=======
    if request.query.get("alias"):
        post_filter["alias"] = request.query["alias"]
    if request.query.get("state"):
        post_filter["state"] = [
            v for v in ConnRecord.State.get(request.query["state"]).value
        ]
    if request.query.get("their_role"):
        post_filter["their_role"] = [
            v for v in ConnRecord.Role.get(request.query["their_role"]).value
        ]

>>>>>>> 49c3b57d
    try:
        records = await ConnRecord.query(
            context, tag_filter, post_filter_positive=post_filter, alt=True
        )
        results = [record.serialize() for record in records]
        results.sort(key=connection_sort_key)
    except (StorageError, BaseModelError) as err:
        raise web.HTTPBadRequest(reason=err.roll_up) from err

    return web.json_response({"results": results})


@docs(tags=["connection"], summary="Fetch a single connection record")
@match_info_schema(ConnIdMatchInfoSchema())
@response_schema(ConnRecordSchema(), 200)
async def connections_retrieve(request: web.BaseRequest):
    """
    Request handler for fetching a single connection record.

    Args:
        request: aiohttp request object

    Returns:
        The connection record response

    """
    context = request.app["request_context"]
    connection_id = request.match_info["conn_id"]

    try:
        record = await ConnRecord.retrieve_by_id(context, connection_id)
        result = record.serialize()
    except StorageNotFoundError as err:
        raise web.HTTPNotFound(reason=err.roll_up) from err
    except BaseModelError as err:
        raise web.HTTPBadRequest(reason=err.roll_up) from err

    return web.json_response(result)


@docs(
    tags=["connection"],
    summary="Create a new connection invitation",
)
@querystring_schema(CreateInvitationQueryStringSchema())
@request_schema(InvitationConnectionTargetRequestSchema())
@response_schema(InvitationResultSchema(), 200)
async def connections_create_invitation(request: web.BaseRequest):
    """
    Request handler for creating a new connection invitation.

    Args:
        request: aiohttp request object

    Returns:
        The connection invitation details

    """
    context = request.app["request_context"]
    auto_accept = json.loads(request.query.get("auto_accept", "null"))
    alias = request.query.get("alias")
    public = json.loads(request.query.get("public", "false"))
    multi_use = json.loads(request.query.get("multi_use", "false"))
    body = await request.json() if request.body_exists else {}
    recipient_keys = body.get("recipient_keys")
    service_endpoint = body.get("service_endpoint")

    tx_my_role = request.query.get("my_role")

    if public and not context.settings.get("public_invites"):
        raise web.HTTPForbidden(
            reason="Configuration does not include public invitations"
        )
    base_url = context.settings.get("invite_base_url")

    connection_mgr = ConnectionManager(context)
    try:
        (connection, invitation) = await connection_mgr.create_invitation(
            auto_accept=auto_accept,
            public=public,
            multi_use=multi_use,
            alias=alias,
            my_endpoint=service_endpoint,
            tx_my_role=tx_my_role,
        )

        result = {
            "connection_id": connection and connection.connection_id,
            "invitation": invitation.serialize(),
            "invitation_url": invitation.to_url(base_url),
        }
    except (ConnectionManagerError, BaseModelError) as err:
        raise web.HTTPBadRequest(reason=err.roll_up) from err

    if connection and connection.alias:
        result["alias"] = connection.alias

    return web.json_response(result)


@docs(
    tags=["connection"],
    summary="Receive a new connection invitation",
)
@querystring_schema(ReceiveInvitationQueryStringSchema())
@request_schema(ReceiveInvitationRequestSchema())
@response_schema(ConnRecordSchema(), 200)
async def connections_receive_invitation(request: web.BaseRequest):
    """
    Request handler for receiving a new connection invitation.

    Args:
        request: aiohttp request object

    Returns:
        The resulting connection record details

    """
    context = request.app["request_context"]
    if context.settings.get("admin.no_receive_invites"):
        raise web.HTTPForbidden(
            reason="Configuration does not allow receipt of invitations"
        )
    connection_mgr = ConnectionManager(context)
    invitation_json = await request.json()
    tx_my_role = request.query.get("my_role")

    try:
        invitation = ConnectionInvitation.deserialize(invitation_json)
        auto_accept = json.loads(request.query.get("auto_accept", "null"))
        alias = request.query.get("alias")
        connection = await connection_mgr.receive_invitation(
            invitation,
            auto_accept=auto_accept,
            alias=alias,
            tx_my_role=tx_my_role,
        )
        result = connection.serialize()
    except (ConnectionManagerError, StorageError, BaseModelError) as err:
        raise web.HTTPBadRequest(reason=err.roll_up) from err

    return web.json_response(result)


@docs(
    tags=["connection"],
    summary="Accept a stored connection invitation",
)
@match_info_schema(ConnIdMatchInfoSchema())
@querystring_schema(AcceptInvitationQueryStringSchema())
@response_schema(ConnRecordSchema(), 200)
async def connections_accept_invitation(request: web.BaseRequest):
    """
    Request handler for accepting a stored connection invitation.

    Args:
        request: aiohttp request object

    Returns:
        The resulting connection record details

    """
    context = request.app["request_context"]
    outbound_handler = request.app["outbound_message_router"]
    connection_id = request.match_info["conn_id"]

    try:
        connection = await ConnRecord.retrieve_by_id(context, connection_id)
        connection_mgr = ConnectionManager(context)
        my_label = request.query.get("my_label") or None
        my_endpoint = request.query.get("my_endpoint") or None
<<<<<<< HEAD
        request = await connection_mgr.create_request(connection, my_label, my_endpoint, request)
=======
        my_role = request.query.get("my_role")
        request = await connection_mgr.create_request(
            connection, my_label, my_endpoint, my_role
        )
>>>>>>> 49c3b57d
        result = connection.serialize()
    except StorageNotFoundError as err:
        raise web.HTTPNotFound(reason=err.roll_up) from err
    except (StorageError, WalletError, ConnectionManagerError, BaseModelError) as err:
        raise web.HTTPBadRequest(reason=err.roll_up) from err

    await outbound_handler(request, connection_id=connection.connection_id)
    return web.json_response(result)


@docs(
    tags=["connection"],
    summary="Accept a stored connection request",
)
@match_info_schema(ConnIdMatchInfoSchema())
@querystring_schema(AcceptRequestQueryStringSchema())
@response_schema(ConnRecordSchema(), 200)
async def connections_accept_request(request: web.BaseRequest):
    """
    Request handler for accepting a stored connection request.

    Args:
        request: aiohttp request object

    Returns:
        The resulting connection record details

    """
    context = request.app["request_context"]
    outbound_handler = request.app["outbound_message_router"]
    connection_id = request.match_info["conn_id"]

    try:
        connection = await ConnRecord.retrieve_by_id(context, connection_id)
        connection_mgr = ConnectionManager(context)
        my_endpoint = request.query.get("my_endpoint") or None
<<<<<<< HEAD
        response = await connection_mgr.create_response(connection, my_endpoint, request)
        result = connection.serialize()       
=======
        my_role = request.query.get("my_role")
        response = await connection_mgr.create_response(
            connection, my_endpoint, my_role
        )
        result = connection.serialize()
>>>>>>> 49c3b57d
    except StorageNotFoundError as err:
        raise web.HTTPNotFound(reason=err.roll_up) from err
    except (StorageError, WalletError, ConnectionManagerError, BaseModelError) as err:
        raise web.HTTPBadRequest(reason=err.roll_up) from err

    await outbound_handler(response, connection_id=connection.connection_id)
    return web.json_response(result)


@docs(
    tags=["connection"], summary="Assign another connection as the inbound connection"
)
@match_info_schema(ConnIdRefIdMatchInfoSchema())
async def connections_establish_inbound(request: web.BaseRequest):
    """
    Request handler for setting the inbound connection on a connection record.

    Args:
        request: aiohttp request object
    """
    context = request.app["request_context"]
    connection_id = request.match_info["conn_id"]
    outbound_handler = request.app["outbound_message_router"]
    inbound_connection_id = request.match_info["ref_id"]

    try:
        connection = await ConnRecord.retrieve_by_id(context, connection_id)
        connection_mgr = ConnectionManager(context)
        await connection_mgr.establish_inbound(
            connection, inbound_connection_id, outbound_handler
        )
    except StorageNotFoundError as err:
        raise web.HTTPNotFound(reason=err.roll_up) from err
    except (StorageError, WalletError, ConnectionManagerError) as err:
        raise web.HTTPBadRequest(reason=err.roll_up) from err

    return web.json_response({})


@docs(tags=["connection"], summary="Remove an existing connection record")
@match_info_schema(ConnIdMatchInfoSchema())
async def connections_remove(request: web.BaseRequest):
    """
    Request handler for removing a connection record.

    Args:
        request: aiohttp request object
    """
    context = request.app["request_context"]
    connection_id = request.match_info["conn_id"]

    try:
        connection = await ConnRecord.retrieve_by_id(context, connection_id)
        await connection.delete_record(context)
    except StorageNotFoundError as err:
        raise web.HTTPNotFound(reason=err.roll_up) from err
    except StorageError as err:
        raise web.HTTPBadRequest(reason=err.roll_up) from err

    return web.json_response({})


@docs(tags=["connection"], summary="Create a new static connection")
@request_schema(ConnectionStaticRequestSchema())
@response_schema(ConnectionStaticResultSchema(), 200)
async def connections_create_static(request: web.BaseRequest):
    """
    Request handler for creating a new static connection.

    Args:
        request: aiohttp request object

    Returns:
        The new connection record

    """
    context = request.app["request_context"]
    body = await request.json()

    connection_mgr = ConnectionManager(context)
    try:
        (
            my_info,
            their_info,
            connection,
        ) = await connection_mgr.create_static_connection(
            my_seed=body.get("my_seed") or None,
            my_did=body.get("my_did") or None,
            their_seed=body.get("their_seed") or None,
            their_did=body.get("their_did") or None,
            their_verkey=body.get("their_verkey") or None,
            their_endpoint=body.get("their_endpoint") or None,
            their_label=body.get("their_label") or None,
            alias=body.get("alias") or None,
        )
        response = {
            "my_did": my_info.did,
            "my_verkey": my_info.verkey,
            "my_endpoint": context.settings.get("default_endpoint"),
            "their_did": their_info.did,
            "their_verkey": their_info.verkey,
            "record": connection.serialize(),
        }
    except (WalletError, StorageError, BaseModelError) as err:
        raise web.HTTPBadRequest(reason=err.roll_up) from err

    return web.json_response(response)


async def register(app: web.Application):
    """Register routes."""

    app.add_routes(
        [
            web.get("/connections", connections_list, allow_head=False),
            web.get("/connections/{conn_id}", connections_retrieve, allow_head=False),
            web.post("/connections/create-static", connections_create_static),
            web.post("/connections/create-invitation", connections_create_invitation),
            web.post("/connections/receive-invitation", connections_receive_invitation),
            web.post(
                "/connections/{conn_id}/accept-invitation",
                connections_accept_invitation,
            ),
            web.post(
                "/connections/{conn_id}/accept-request", connections_accept_request
            ),
            web.post(
                "/connections/{conn_id}/establish-inbound/{ref_id}",
                connections_establish_inbound,
            ),
            web.delete("/connections/{conn_id}", connections_remove),
        ]
    )


def post_process_routes(app: web.Application):
    """Amend swagger API."""

    # Add top-level tags description
    if "tags" not in app._state["swagger_dict"]:
        app._state["swagger_dict"]["tags"] = []
    app._state["swagger_dict"]["tags"].append(
        {
            "name": "connection",
            "description": "Connection management",
            "externalDocs": {"description": "Specification", "url": SPEC_URI},
        }
    )<|MERGE_RESOLUTION|>--- conflicted
+++ resolved
@@ -183,14 +183,6 @@
     multi_use = fields.Boolean(
         description="Create invitation for multiple use (default false)", required=False
     )
-<<<<<<< HEAD
-    """ Changes By Harsh Multani"""
-    #my_role = fields.str(
-    #	description="The role I play in the connection",
-#	required=True
- #   )
-
-=======
     my_role = fields.Str(
         description="Role",
         required=False,
@@ -198,7 +190,6 @@
             [r.name for r in Role if isinstance(r.value[0], int)] + ["reset"]
         ),
     )
->>>>>>> 49c3b57d
 
 
 class ReceiveInvitationQueryStringSchema(OpenAPISchema):
@@ -317,18 +308,6 @@
             tag_filter[param_name] = request.query[param_name]
 
     post_filter = {}
-<<<<<<< HEAD
-    for param_name in (
-        "alias",
-        "initiator",
-        "state",
-        # CHANGES BY HARSH MULTANI
-        "my_role",
-        "their_role",
-    ):
-        if param_name in request.query and request.query[param_name] != "":
-            post_filter[param_name] = request.query[param_name]
-=======
     if request.query.get("alias"):
         post_filter["alias"] = request.query["alias"]
     if request.query.get("state"):
@@ -340,7 +319,6 @@
             v for v in ConnRecord.Role.get(request.query["their_role"]).value
         ]
 
->>>>>>> 49c3b57d
     try:
         records = await ConnRecord.query(
             context, tag_filter, post_filter_positive=post_filter, alt=True
@@ -512,14 +490,10 @@
         connection_mgr = ConnectionManager(context)
         my_label = request.query.get("my_label") or None
         my_endpoint = request.query.get("my_endpoint") or None
-<<<<<<< HEAD
-        request = await connection_mgr.create_request(connection, my_label, my_endpoint, request)
-=======
         my_role = request.query.get("my_role")
         request = await connection_mgr.create_request(
             connection, my_label, my_endpoint, my_role
         )
->>>>>>> 49c3b57d
         result = connection.serialize()
     except StorageNotFoundError as err:
         raise web.HTTPNotFound(reason=err.roll_up) from err
@@ -556,16 +530,11 @@
         connection = await ConnRecord.retrieve_by_id(context, connection_id)
         connection_mgr = ConnectionManager(context)
         my_endpoint = request.query.get("my_endpoint") or None
-<<<<<<< HEAD
-        response = await connection_mgr.create_response(connection, my_endpoint, request)
-        result = connection.serialize()       
-=======
         my_role = request.query.get("my_role")
         response = await connection_mgr.create_response(
             connection, my_endpoint, my_role
         )
         result = connection.serialize()
->>>>>>> 49c3b57d
     except StorageNotFoundError as err:
         raise web.HTTPNotFound(reason=err.roll_up) from err
     except (StorageError, WalletError, ConnectionManagerError, BaseModelError) as err:
