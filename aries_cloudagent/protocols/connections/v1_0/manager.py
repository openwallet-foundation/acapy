"""Classes to manage connections."""

import logging

from typing import Sequence, Tuple
# CHANGES BY HARSH MULTANI
from aiohttp import web

from ....cache.base import BaseCache
from ....connections.models.conn_record import ConnRecord
from ....connections.models.connection_target import ConnectionTarget
from ....connections.models.diddoc import (
    DIDDoc,
    PublicKey,
    PublicKeyType,
    Service,
)
from ....config.base import InjectorError
from ....config.injection_context import InjectionContext
from ....core.error import BaseError
from ....ledger.base import BaseLedger
from ....messaging.responder import BaseResponder
from ....storage.base import BaseStorage
from ....storage.error import StorageError, StorageNotFoundError
from ....storage.record import StorageRecord
from ....transport.inbound.receipt import MessageReceipt
from ....wallet.base import BaseWallet, DIDInfo
from ....wallet.crypto import create_keypair, seed_to_did
from ....wallet.error import WalletNotFoundError
from ....wallet.util import bytes_to_b58
# CHANGES BY HARSH MULTANI
from ....wallet.routes import wallet_get_public_did
from ....protocols.routing.v1_0.manager import RoutingManager

from .messages.connection_invitation import ConnectionInvitation
from .messages.connection_request import ConnectionRequest
from .messages.connection_response import ConnectionResponse
from .messages.problem_report import ProblemReportReason
from .models.connection_detail import ConnectionDetail


class ConnectionManagerError(BaseError):
    """Connection error."""


class ConnectionManager:
    """Class for managing connections."""

    RECORD_TYPE_DID_DOC = "did_doc"
    RECORD_TYPE_DID_KEY = "did_key"

    def __init__(self, context: InjectionContext):
        """
        Initialize a ConnectionManager.

        Args:
            context: The context for this connection manager
        """
        self._context = context
        self._logger = logging.getLogger(__name__)

    @property
    def context(self) -> InjectionContext:
        """
        Accessor for the current injection context.

        Returns:
            The injection context for this connection manager

        """
        return self._context

    async def create_invitation(
        self,
        my_label: str = None,
        my_endpoint: str = None,
        auto_accept: bool = None,
        public: bool = False,
        multi_use: bool = False,
        alias: str = None,
        tx_my_role: str = None,
        routing_keys: Sequence[str] = None,
        recipient_keys: Sequence[str] = None,
    ) -> Tuple[ConnRecord, ConnectionInvitation]:
        """
        Generate new connection invitation.

        This interaction represents an out-of-band communication channel. In the future
        and in practice, these sort of invitations will be received over any number of
        channels such as SMS, Email, QR Code, NFC, etc.

        Structure of an invite message:

        ::

            {
                "@type": "https://didcomm.org/connections/1.0/invitation",
                "label": "Alice",
                "did": "did:sov:QmWbsNYhMrjHiqZDTUTEJs"
            }

        Or, in the case of a peer DID:

        ::

            {
                "@type": "https://didcomm.org/connections/1.0/invitation",
                "label": "Alice",
                "did": "did:peer:oiSqsNYhMrjHiqZDTUthsw",
                "recipient_keys": ["8HH5gYEeNc3z7PYXmd54d4x6qAfCNrqQqEB3nS7Zfu7K"],
                "service_endpoint": "https://example.com/endpoint"
                "routing_keys": ["9EH5gYEeNc3z7PYXmd53d5x6qAfCNrqQqEB4nS7Zfu6K"],
            }

        Currently, only peer DID is supported.

        Args:
            my_label: label for this connection
            my_endpoint: endpoint where other party can reach me
            auto_accept: auto-accept a corresponding connection request
                (None to use config)
            public: set to create an invitation from the public DID
            multi_use: set to True to create an invitation for multiple use
            alias: optional alias to apply to connection for later use
            tx_my_role : optional role in connection for use by endorsement protocol

        Returns:
            A tuple of the new `ConnRecord` and `ConnectionInvitation` instances

        """
        if not my_label:
            my_label = self.context.settings.get("default_label")
        wallet: BaseWallet = await self.context.inject(BaseWallet)

        if public:
            if not self.context.settings.get("public_invites"):
                raise ConnectionManagerError("Public invitations are not enabled")

            public_did = await wallet.get_public_did()
            if not public_did:
                raise ConnectionManagerError(
                    "Cannot create public invitation with no public DID"
                )

            if multi_use:
                raise ConnectionManagerError(
                    "Cannot use public and multi_use at the same time"
                )

            # FIXME - allow ledger instance to format public DID with prefix?
            invitation = ConnectionInvitation(
                label=my_label, did=f"did:sov:{public_did.did}"
            )
            return None, invitation

        invitation_mode = ConnRecord.INVITATION_MODE_ONCE
        if multi_use:
            invitation_mode = ConnRecord.INVITATION_MODE_MULTI

        if not my_endpoint:
            my_endpoint = self.context.settings.get("default_endpoint")
        accept = (
            ConnRecord.ACCEPT_AUTO
            if (
                auto_accept
                or (
                    auto_accept is None
                    and self.context.settings.get("debug.auto_accept_requests")
                )
            )
            else ConnRecord.ACCEPT_MANUAL
        )

        if recipient_keys:
            # TODO: check that recipient keys are in wallet
            invitation_key = recipient_keys[0]
        else:
            # Create and store new invitation key
            invitation_signing_key = await wallet.create_signing_key()
            invitation_key = invitation_signing_key.verkey
            recipient_keys = [invitation_key]
        # Create connection record
        connection = ConnRecord(
            invitation_key=invitation_key,  # TODO: determine correct key to use
            their_role=ConnRecord.Role.REQUESTER.rfc160,
            state=ConnRecord.State.INVITATION.rfc160,
            accept=accept,
            invitation_mode=invitation_mode,
            alias=alias,
        )

        await connection.save(self.context, reason="Created new invitation")

        # Create connection invitation message
        # Note: Need to split this into two stages to support inbound routing of invites
        # Would want to reuse create_did_document and convert the result

        invitation = ConnectionInvitation(
            label=my_label,
            recipient_keys=recipient_keys,
            endpoint=my_endpoint,
            routing_keys=routing_keys,
            tx_my_role=tx_my_role,
        )
        await connection.attach_invitation(self.context, invitation)

        return connection, invitation

    async def receive_invitation(
        self,
        invitation: ConnectionInvitation,
        auto_accept: bool = None,
        alias: str = None,
        tx_my_role: str = None,
    ) -> ConnRecord:
        """
        Create a new connection record to track a received invitation.

        Args:
            invitation: The `ConnectionInvitation` to store
            auto_accept: set to auto-accept the invitation (None to use config)
            alias: optional alias to set on the record

        Returns:
            The new `ConnRecord` instance

        """

        if not invitation.did:
            if not invitation.recipient_keys:
                raise ConnectionManagerError("Invitation must contain recipient key(s)")
            if not invitation.endpoint:
                raise ConnectionManagerError("Invitation must contain an endpoint")

        accept = (
            ConnRecord.ACCEPT_AUTO
            if (
                auto_accept
                or (
                    auto_accept is None
                    and self.context.settings.get("debug.auto_accept_invites")
                )
            )
            else ConnRecord.ACCEPT_MANUAL
        )

        # Create connection record
        connection = ConnRecord(
            invitation_key=invitation.recipient_keys and invitation.recipient_keys[0],
            their_label=invitation.label,
            their_role=ConnRecord.Role.RESPONDER.rfc160,
            state=ConnRecord.State.INVITATION.rfc160,
            accept=accept,
            alias=alias,
        )

        await connection.save(
            self.context,
            reason="Created new connection record from invitation",
            log_params={"invitation": invitation, "their_label": invitation.label},
        )

        # Save the invitation for later processing
        await connection.attach_invitation(self.context, invitation)

        if connection.accept == ConnRecord.ACCEPT_AUTO:

            if tx_my_role is not None:
                request = await self.create_request(
                    connection, my_role=tx_my_role, their_role=invitation.tx_my_role
                )
            else:
                request = await self.create_request(connection)
            responder: BaseResponder = await self._context.inject(
                BaseResponder, required=False
            )
            if responder:
                await responder.send(request, connection_id=connection.connection_id)
                # refetch connection for accurate state
                connection = await ConnRecord.retrieve_by_id(
                    self._context, connection.connection_id
                )
        else:
            self._logger.debug("Connection invitation will await acceptance")

        return connection

    async def create_request(
        self,
        connection: ConnRecord,
        my_label: str = None,
        my_endpoint: str = None,
<<<<<<< HEAD
        request: web.BaseRequest = None,
=======
        my_role: str = None,
        their_role: str = None,
>>>>>>> 49c3b57d
    ) -> ConnectionRequest:
        """
        Create a new connection request for a previously-received invitation.

        Args:
            connection: The `ConnRecord` representing the invitation to accept
            my_label: My label
            my_endpoint: My endpoint

        Returns:
            A new `ConnectionRequest` message to send to the other agent

        """

        wallet: BaseWallet = await self.context.inject(BaseWallet)
        if connection.my_did:
            my_info = await wallet.get_local_did(connection.my_did)
        else:
            # Create new DID for connection
            my_info = await wallet.create_local_did()
            connection.my_did = my_info.did
            
            # CHANGES BY HARSH MULTANI
            did_info = await wallet.get_public_did()
            role = ""
            if did_info:
                public_did = did_info.did
                context = request.app["request_context"]
                ledger = await context.inject(BaseLedger, required=False)
                await ledger.open()
                role = await ledger.get_nym_role(public_did)
                await ledger.close()
                role = str(role).split(".")[1]
                connection.my_role = role


        connection.tx_my_role.clear()
        if my_role is not None:
            connection.tx_my_role.append(my_role)

        # Create connection request message
        if my_endpoint:
            my_endpoints = [my_endpoint]
        else:
            my_endpoints = []
            default_endpoint = self.context.settings.get("default_endpoint")
            if default_endpoint:
                my_endpoints.append(default_endpoint)
            my_endpoints.extend(self.context.settings.get("additional_endpoints", []))
        did_doc = await self.create_did_document(
            my_info, connection.inbound_connection_id, my_endpoints
        )
        if not my_label:
            my_label = self.context.settings.get("default_label")
        request = ConnectionRequest(
            label=my_label,
            connection=ConnectionDetail(did=connection.my_did, did_doc=did_doc),
<<<<<<< HEAD
            # CHANGES BY HARSH MULTANI
            role=role,
=======
            my_role=my_role,
            their_role=their_role,
>>>>>>> 49c3b57d
        )


        # Update connection state
        connection.request_id = request._id
        connection.state = ConnRecord.State.REQUEST.rfc160

        await connection.save(self.context, reason="Created connection request")

        return request

    async def receive_request(
        self, request: ConnectionRequest, receipt: MessageReceipt
    ) -> ConnRecord:
        """
        Receive and store a connection request.

        Args:
            request: The `ConnectionRequest` to accept
            receipt: The message receipt

        Returns:
            The new or updated `ConnRecord` instance

        """
<<<<<<< HEAD

        ConnectionRecord.log_state(
=======
        ConnRecord.log_state(
>>>>>>> 49c3b57d
            self.context, "Receiving connection request", {"request": request}
        )

        connection = None
        connection_key = None

        # Determine what key will need to sign the response
        if receipt.recipient_did_public:
            wallet: BaseWallet = await self.context.inject(BaseWallet)
            my_info = await wallet.get_local_did(receipt.recipient_did)
            connection_key = my_info.verkey
        else:
            connection_key = receipt.recipient_verkey
            try:
                connection = await ConnRecord.retrieve_by_invitation_key(
                    context=self.context,
                    invitation_key=connection_key,
                    their_role=ConnRecord.Role.REQUESTER.rfc160,
                )
            except StorageNotFoundError:
                raise ConnectionManagerError(
                    "No invitation found for pairwise connection"
                )

        invitation = None
        if connection:
            invitation = await connection.retrieve_invitation(self.context)
            connection_key = connection.invitation_key
            ConnRecord.log_state(
                self.context, "Found invitation", {"invitation": invitation}
            )

            if connection.is_multiuse_invitation:
                wallet: BaseWallet = await self.context.inject(BaseWallet)
                my_info = await wallet.create_local_did()
                new_connection = ConnRecord(
                    invitation_key=connection_key,
                    my_did=my_info.did,
                    state=ConnRecord.State.INVITATION.rfc160,
                    accept=connection.accept,
                    their_role=connection.their_role,
                )

                await new_connection.save(
                    self.context,
                    reason="Received connection request from multi-use invitation DID",
                )
                connection = new_connection

        conn_did_doc = request.connection.did_doc
        if not conn_did_doc:
            raise ConnectionManagerError(
                "No DIDDoc provided; cannot connect to public DID"
            )
        if request.connection.did != conn_did_doc.did:
            raise ConnectionManagerError(
                "Connection DID does not match DIDDoc id",
                error_code=ProblemReportReason.REQUEST_NOT_ACCEPTED,
            )
        await self.store_did_document(conn_did_doc)

        if connection:
            connection.their_label = request.label
            connection.their_did = request.connection.did
<<<<<<< HEAD
            # CHANGES BY HARSH MULTANI
            connection.their_role = request.role
            connection.state = ConnectionRecord.STATE_REQUEST
=======
            if request.my_role is not None:
                connection.tx_their_role.append(request.my_role)
            connection.state = ConnRecord.State.REQUEST.rfc160
>>>>>>> 49c3b57d
            await connection.save(
                self.context, reason="Received connection request from invitation"
            )
        elif not self.context.settings.get("public_invites"):
            raise ConnectionManagerError("Public invitations are not enabled")
        else:
            my_info = await wallet.create_local_did()
            connection = ConnRecord(
                invitation_key=connection_key,
                my_did=my_info.did,
                their_role=ConnRecord.Role.RESPONDER.rfc160,
                their_did=request.connection.did,
                their_label=request.label,
                state=ConnRecord.State.REQUEST.rfc160,
            )
            if self.context.settings.get("debug.auto_accept_requests"):
                connection.accept = ConnRecord.ACCEPT_AUTO

            await connection.save(
                self.context, reason="Received connection request from public DID"
            )

        # Attach the connection request so it can be found and responded to
        await connection.attach_request(self.context, request)

        if connection.accept == ConnRecord.ACCEPT_AUTO:
            response = await self.create_response(
                connection, my_role=request.their_role, their_role=request.my_role
            )
            responder: BaseResponder = await self._context.inject(
                BaseResponder, required=False
            )
            if responder:
                await responder.send_reply(
                    response, connection_id=connection.connection_id
                )
                # refetch connection for accurate state
                connection = await ConnRecord.retrieve_by_id(
                    self._context, connection.connection_id
                )
        else:
            self._logger.debug("Connection request will await acceptance")

        return connection

    async def create_response(
<<<<<<< HEAD
        self, connection: ConnectionRecord, my_endpoint: str = None, request_context: web.BaseRequest = None,
=======
        self,
        connection: ConnRecord,
        my_endpoint: str = None,
        my_role: str = None,
        their_role: str = None,
>>>>>>> 49c3b57d
    ) -> ConnectionResponse:
        """
        Create a connection response for a received connection request.

        Args:
            connection: The `ConnRecord` with a pending connection request
            my_endpoint: The endpoint I can be reached at

        Returns:
            A tuple of the updated `ConnRecord` new `ConnectionResponse` message

        """
        ConnRecord.log_state(
            self.context,
            "Creating connection response",
            {"connection_id": connection.connection_id},
        )

        if ConnRecord.State.get(connection.state) not in (
            ConnRecord.State.REQUEST,
            ConnRecord.State.RESPONSE,
        ):
            raise ConnectionManagerError(
                "Connection is not in the request or response state"
            )

        request = await connection.retrieve_request(self.context)
        wallet: BaseWallet = await self.context.inject(BaseWallet)
        if connection.my_did:
            my_info = await wallet.get_local_did(connection.my_did)
        else:
            my_info = await wallet.create_local_did()
            connection.my_did = my_info.did
<<<<<<< HEAD
            
            # CHANGES BY HARSH MULTANI
            #connection.my_role = "AUTHOR"
            did_info = await wallet.get_public_did()
            role = ""
            if did_info:
                public_did = did_info.did
                context = request_context.app["request_context"]
                ledger = await context.inject(BaseLedger, required=False)
                await ledger.open()
                role = await ledger.get_nym_role(public_did)
                await ledger.close()
                role = str(role).split(".")[1]
                connection.my_role = role

        
=======

        if my_role is not None:
            connection.tx_my_role.append(my_role)

>>>>>>> 49c3b57d
        # Create connection response message
        if my_endpoint:
            my_endpoints = [my_endpoint]
        else:
            my_endpoints = []
            default_endpoint = self.context.settings.get("default_endpoint")
            if default_endpoint:
                my_endpoints.append(default_endpoint)
            my_endpoints.extend(self.context.settings.get("additional_endpoints", []))
        did_doc = await self.create_did_document(
            my_info, connection.inbound_connection_id, my_endpoints
        )
        response = ConnectionResponse(
            connection=ConnectionDetail(did=my_info.did, did_doc=did_doc),
<<<<<<< HEAD
            role = role,
=======
            my_role=my_role,
            their_role=their_role,
>>>>>>> 49c3b57d
        )
        # Assign thread information
        response.assign_thread_from(request)
        response.assign_trace_from(request)
        # Sign connection field using the invitation key
        wallet: BaseWallet = await self.context.inject(BaseWallet)
        await response.sign_field("connection", connection.invitation_key, wallet)

        # Update connection state
        connection.state = ConnRecord.State.RESPONSE.rfc160

        await connection.save(
            self.context,
            reason="Created connection response",
            log_params={"response": response},
        )

        return response

    async def accept_response(
        self, response: ConnectionResponse, receipt: MessageReceipt
    ) -> ConnRecord:
        """
        Accept a connection response.

        Process a ConnectionResponse message by looking up
        the connection request and setting up the pairwise connection.

        Args:
            response: The `ConnectionResponse` to accept
            receipt: The message receipt

        Returns:
            The updated `ConnRecord` representing the connection

        Raises:
            ConnectionManagerError: If there is no DID associated with the
                connection response
            ConnectionManagerError: If the corresponding connection is not
                at the request or response stage

        """

        connection = None
        if response._thread:
            # identify the request by the thread ID
            try:
                connection = await ConnRecord.retrieve_by_request_id(
                    self.context, response._thread_id
                )
            except StorageNotFoundError:
                pass

        if not connection and receipt.sender_did:
            # identify connection by the DID they used for us
            try:
                connection = await ConnRecord.retrieve_by_did(
                    self.context, receipt.sender_did, receipt.recipient_did
                )
            except StorageNotFoundError:
                pass

        if not connection:
            raise ConnectionManagerError(
                "No corresponding connection request found",
                error_code=ProblemReportReason.RESPONSE_NOT_ACCEPTED,
            )

        if ConnRecord.State.get(connection.state) not in (
            ConnRecord.State.REQUEST,
            ConnRecord.State.RESPONSE,
        ):
            raise ConnectionManagerError(
                "Cannot accept connection response for connection"
                f" in state: {connection.state}"
            )

        their_did = response.connection.did
        conn_did_doc = response.connection.did_doc
        if not conn_did_doc:
            raise ConnectionManagerError(
                "No DIDDoc provided; cannot connect to public DID"
            )
        if their_did != conn_did_doc.did:
            raise ConnectionManagerError("Connection DID does not match DIDDoc id")
        await self.store_did_document(conn_did_doc)

        connection.their_did = their_did
<<<<<<< HEAD
        # CHANGES BY HARSH MULTANI
        connection.their_role = response.role
        connection.state = ConnectionRecord.STATE_RESPONSE
=======
        if response.my_role is not None:
            connection.tx_their_role.append(response.my_role)
        connection.state = ConnRecord.State.RESPONSE.rfc160
>>>>>>> 49c3b57d


        await connection.save(self.context, reason="Accepted connection response")

        return connection

    async def create_static_connection(
        self,
        my_did: str = None,
        my_seed: str = None,
        their_did: str = None,
        their_seed: str = None,
        their_verkey: str = None,
        their_endpoint: str = None,
        their_label: str = None,
        alias: str = None,
    ) -> (DIDInfo, DIDInfo, ConnRecord):
        """
        Register a new static connection (for use by the test suite).

        Args:
            my_did: override the DID used in the connection
            my_seed: provide a seed used to generate our DID and keys
            their_did: provide the DID used by the other party
            their_seed: provide a seed used to generate their DID and keys
            their_verkey: provide the verkey used by the other party
            their_endpoint: their URL endpoint for routing messages
            alias: an alias for this connection record

        Returns:
            The new `ConnRecord` instance

        """
        wallet: BaseWallet = await self.context.inject(BaseWallet)

        # seed and DID optional
        my_info = await wallet.create_local_did(my_seed, my_did)

        # must provide their DID and verkey if the seed is not known
        if (not their_did or not their_verkey) and not their_seed:
            raise ConnectionManagerError(
                "Either a verkey or seed must be provided for the other party"
            )
        if not their_did:
            their_did = seed_to_did(their_seed)
        if not their_verkey:
            their_verkey_bin, _ = create_keypair(their_seed.encode())
            their_verkey = bytes_to_b58(their_verkey_bin)
        their_info = DIDInfo(their_did, their_verkey, {})

        # Create connection record
        connection = ConnRecord(
            invitation_mode=ConnRecord.INVITATION_MODE_STATIC,
            my_did=my_info.did,
            their_did=their_info.did,
            their_role=ConnRecord.Role.REQUESTER.rfc160,
            their_label=their_label,
            state=ConnRecord.State.COMPLETED.rfc160,
            alias=alias,
        )
        await connection.save(self.context, reason="Created new static connection")

        # Synthesize their DID doc
        did_doc = await self.create_did_document(their_info, None, [their_endpoint])
        await self.store_did_document(did_doc)

        return my_info, their_info, connection

    async def find_connection(
        self,
        their_did: str,
        my_did: str = None,
        my_verkey: str = None,
        auto_complete=False,
    ) -> ConnRecord:
        """
        Look up existing connection information for a sender verkey.

        Args:
            their_did: Their DID
            my_did: My DID
            my_verkey: My verkey
            auto_complete: Should this connection automatically be promoted to active

        Returns:
            The located `ConnRecord`, if any

        """
        # self._log_state(
        #    "Finding connection",
        #    {"their_did": their_did, "my_did": my_did, "my_verkey": my_verkey},
        # )
        connection = None
        if their_did:
            try:
                connection = await ConnRecord.retrieve_by_did(
                    self.context, their_did, my_did
                )
            except StorageNotFoundError:
                pass

        if (
            connection
            and ConnRecord.State.get(connection.state) is ConnRecord.State.RESPONSE
            and auto_complete
        ):
            connection.state = ConnRecord.State.COMPLETED.rfc160
            await connection.save(self.context, reason="Connection promoted to active")

        if not connection and my_verkey:
            try:
                connection = await ConnRecord.retrieve_by_invitation_key(
                    self.context, my_verkey, their_role=ConnRecord.Role.REQUESTER.rfc160
                )
            except StorageError:
                pass

        return connection

    async def find_inbound_connection(self, receipt: MessageReceipt) -> ConnRecord:
        """
        Deserialize an incoming message and further populate the request context.

        Args:
            receipt: The message receipt

        Returns:
            The `ConnRecord` associated with the expanded message, if any

        """

        cache_key = None
        connection = None
        resolved = False

        if receipt.sender_verkey and receipt.recipient_verkey:
            cache_key = (
                f"connection_by_verkey::{receipt.sender_verkey}"
                f"::{receipt.recipient_verkey}"
            )
            cache: BaseCache = await self.context.inject(BaseCache, required=False)
            if cache:
                async with cache.acquire(cache_key) as entry:
                    if entry.result:
                        cached = entry.result
                        receipt.sender_did = cached["sender_did"]
                        receipt.recipient_did_public = cached["recipient_did_public"]
                        receipt.recipient_did = cached["recipient_did"]
                        connection = await ConnRecord.retrieve_by_id(
                            self.context, cached["id"]
                        )
                    else:
                        connection = await self.resolve_inbound_connection(receipt)
                        if connection:
                            cache_val = {
                                "id": connection.connection_id,
                                "sender_did": receipt.sender_did,
                                "recipient_did": receipt.recipient_did,
                                "recipient_did_public": receipt.recipient_did_public,
                            }
                            await entry.set_result(cache_val, 3600)
                        resolved = True

        if not connection and not resolved:
            connection = await self.resolve_inbound_connection(receipt)
        return connection

    async def resolve_inbound_connection(self, receipt: MessageReceipt) -> ConnRecord:
        """
        Populate the receipt DID information and find the related `ConnRecord`.

        Args:
            receipt: The message receipt

        Returns:
            The `ConnRecord` associated with the expanded message, if any

        """

        if receipt.sender_verkey:
            try:
                receipt.sender_did = await self.find_did_for_key(receipt.sender_verkey)
            except StorageNotFoundError:
                self._logger.warning(
                    "No corresponding DID found for sender verkey: %s",
                    receipt.sender_verkey,
                )

        if receipt.recipient_verkey:
            try:
                wallet: BaseWallet = await self.context.inject(BaseWallet)
                my_info = await wallet.get_local_did_for_verkey(
                    receipt.recipient_verkey
                )
                receipt.recipient_did = my_info.did
                if "public" in my_info.metadata and my_info.metadata["public"] is True:
                    receipt.recipient_did_public = True
            except InjectorError:
                self._logger.warning(
                    "Cannot resolve recipient verkey, no wallet defined by "
                    "context: %s",
                    receipt.recipient_verkey,
                )
            except WalletNotFoundError:
                self._logger.warning(
                    "No corresponding DID found for recipient verkey: %s",
                    receipt.recipient_verkey,
                )

        return await self.find_connection(
            receipt.sender_did, receipt.recipient_did, receipt.recipient_verkey, True
        )

    async def create_did_document(
        self,
        did_info: DIDInfo,
        inbound_connection_id: str = None,
        svc_endpoints: Sequence[str] = [],
    ) -> DIDDoc:
        """Create our DID document for a given DID.

        Args:
            did_info: The DID information (DID and verkey) used in the connection
            inbound_connection_id: The ID of the inbound routing connection to use
            svc_endpoints: Custom endpoints for the DID Document

        Returns:
            The prepared `DIDDoc` instance

        """

        did_doc = DIDDoc(did=did_info.did)
        did_controller = did_info.did
        did_key = did_info.verkey
        pk = PublicKey(
            did_info.did,
            "1",
            did_key,
            PublicKeyType.ED25519_SIG_2018,
            did_controller,
            True,
        )
        did_doc.set(pk)

        router_id = inbound_connection_id
        routing_keys = []
        router_idx = 1
        while router_id:
            # look up routing connection information
            router = await ConnRecord.retrieve_by_id(self.context, router_id)
            if ConnRecord.State.get(router.state) != ConnRecord.State.COMPLETED:
                raise ConnectionManagerError(
                    f"Router connection not active: {router_id}"
                )
            routing_doc, _ = await self.fetch_did_document(router.their_did)
            if not routing_doc.service:
                raise ConnectionManagerError(
                    f"No services defined by routing DIDDoc: {router_id}"
                )
            for service in routing_doc.service.values():
                if not service.endpoint:
                    raise ConnectionManagerError(
                        "Routing DIDDoc service has no service endpoint"
                    )
                if not service.recip_keys:
                    raise ConnectionManagerError(
                        "Routing DIDDoc service has no recipient key(s)"
                    )
                rk = PublicKey(
                    did_info.did,
                    f"routing-{router_idx}",
                    service.recip_keys[0].value,
                    PublicKeyType.ED25519_SIG_2018,
                    did_controller,
                    True,
                )
                routing_keys.append(rk)
                svc_endpoints = [service.endpoint]
                break
            router_id = router.inbound_connection_id

        for endpoint_index, svc_endpoint in enumerate(svc_endpoints):
            endpoint_ident = "indy" if endpoint_index == 0 else f"indy{endpoint_index}"
            service = Service(
                did_info.did,
                endpoint_ident,
                "IndyAgent",
                [pk],
                routing_keys,
                svc_endpoint,
            )
            did_doc.set(service)

        return did_doc

    async def fetch_did_document(self, did: str) -> Tuple[DIDDoc, StorageRecord]:
        """Retrieve a DID Document for a given DID.

        Args:
            did: The DID to search for
        """
        storage: BaseStorage = await self.context.inject(BaseStorage)
        record = await storage.find_record(self.RECORD_TYPE_DID_DOC, {"did": did})
        return DIDDoc.from_json(record.value), record

    async def store_did_document(self, did_doc: DIDDoc):
        """Store a DID document.

        Args:
            did_doc: The `DIDDoc` instance to be persisted
        """
        assert did_doc.did
        storage: BaseStorage = await self.context.inject(BaseStorage)
        try:
            stored_doc, record = await self.fetch_did_document(did_doc.did)
        except StorageNotFoundError:
            record = StorageRecord(
                self.RECORD_TYPE_DID_DOC, did_doc.to_json(), {"did": did_doc.did}
            )
            await storage.add_record(record)
        else:
            await storage.update_record(record, did_doc.to_json(), {"did": did_doc.did})
        await self.remove_keys_for_did(did_doc.did)
        for key in did_doc.pubkey.values():
            if key.controller == did_doc.did:
                await self.add_key_for_did(did_doc.did, key.value)

    async def add_key_for_did(self, did: str, key: str):
        """Store a verkey for lookup against a DID.

        Args:
            did: The DID to associate with this key
            key: The verkey to be added
        """
        record = StorageRecord(self.RECORD_TYPE_DID_KEY, key, {"did": did, "key": key})
        storage: BaseStorage = await self.context.inject(BaseStorage)
        await storage.add_record(record)

    async def find_did_for_key(self, key: str) -> str:
        """Find the DID previously associated with a key.

        Args:
            key: The verkey to look up
        """
        storage: BaseStorage = await self.context.inject(BaseStorage)
        record = await storage.find_record(self.RECORD_TYPE_DID_KEY, {"key": key})
        return record.tags["did"]

    async def remove_keys_for_did(self, did: str):
        """Remove all keys associated with a DID.

        Args:
            did: The DID to remove keys for
        """
        storage: BaseStorage = await self.context.inject(BaseStorage)
        keys = await storage.search_records(
            self.RECORD_TYPE_DID_KEY, {"did": did}
        ).fetch_all()
        for record in keys:
            await storage.delete_record(record)

    async def get_connection_targets(
        self, *, connection_id: str = None, connection: ConnRecord = None
    ):
        """Create a connection target from a `ConnRecord`.

        Args:
            connection_id: The connection ID to search for
            connection: The connection record itself, if already available
        """
        if not connection_id:
            connection_id = connection.connection_id
        cache: BaseCache = await self.context.inject(BaseCache, required=False)
        cache_key = f"connection_target::{connection_id}"
        if cache:
            async with cache.acquire(cache_key) as entry:
                if entry.result:
                    targets = [
                        ConnectionTarget.deserialize(row) for row in entry.result
                    ]
                else:
                    if not connection:
                        connection = await ConnRecord.retrieve_by_id(
                            self.context, connection_id
                        )
                    targets = await self.fetch_connection_targets(connection)
                    await entry.set_result([row.serialize() for row in targets], 3600)
        else:
            targets = await self.fetch_connection_targets(connection)
        return targets

    async def fetch_connection_targets(
        self, connection: ConnRecord
    ) -> Sequence[ConnectionTarget]:
        """Get a list of connection target from a `ConnRecord`.

        Args:
            connection: The connection record (with associated `DIDDoc`)
                used to generate the connection target
        """

        if not connection.my_did:
            self._logger.debug("No local DID associated with connection")
            return None

        wallet: BaseWallet = await self.context.inject(BaseWallet)
        my_info = await wallet.get_local_did(connection.my_did)
        results = None

        if (
            ConnRecord.State.get(connection.state)
            in (ConnRecord.State.INVITATION, ConnRecord.State.REQUEST)
            and ConnRecord.Role.get(connection.their_role) is ConnRecord.Role.RESPONDER
        ):
            invitation = await connection.retrieve_invitation(self.context)

            if invitation.did:
                # populate recipient keys and endpoint from the ledger
                ledger: BaseLedger = await self.context.inject(
                    BaseLedger, required=False
                )
                if not ledger:
                    raise ConnectionManagerError(
                        "Cannot resolve DID without ledger instance"
                    )
                async with ledger:
                    endpoint = await ledger.get_endpoint_for_did(invitation.did)
                    recipient_keys = [await ledger.get_key_for_did(invitation.did)]
                    routing_keys = []
            else:
                endpoint = invitation.endpoint
                recipient_keys = invitation.recipient_keys
                routing_keys = invitation.routing_keys

            results = [
                ConnectionTarget(
                    did=connection.their_did,
                    endpoint=endpoint,
                    label=invitation.label,
                    recipient_keys=recipient_keys,
                    routing_keys=routing_keys,
                    sender_key=my_info.verkey,
                )
            ]

        else:
            if not connection.their_did:
                self._logger.debug("No target DID associated with connection")
                return None

            did_doc, _ = await self.fetch_did_document(connection.their_did)
            results = self.diddoc_connection_targets(
                did_doc, my_info.verkey, connection.their_label
            )

        return results

    def diddoc_connection_targets(
        self, doc: DIDDoc, sender_verkey: str, their_label: str = None
    ) -> Sequence[ConnectionTarget]:
        """Get a list of connection targets from a DID Document.

        Args:
            doc: The DID Document to create the target from
            sender_verkey: The verkey we are using
            their_label: The connection label they are using
        """

        if not doc:
            raise ConnectionManagerError("No DIDDoc provided for connection target")
        if not doc.did:
            raise ConnectionManagerError("DIDDoc has no DID")
        if not doc.service:
            raise ConnectionManagerError("No services defined by DIDDoc")

        targets = []
        for service in doc.service.values():
            if service.recip_keys:
                targets.append(
                    ConnectionTarget(
                        did=doc.did,
                        endpoint=service.endpoint,
                        label=their_label,
                        recipient_keys=[
                            key.value for key in (service.recip_keys or ())
                        ],
                        routing_keys=[
                            key.value for key in (service.routing_keys or ())
                        ],
                        sender_key=sender_verkey,
                    )
                )
        return targets

    async def establish_inbound(
        self, connection: ConnRecord, inbound_connection_id: str, outbound_handler
    ) -> str:
        """Assign the inbound routing connection for a connection record.

        Returns: the current routing state (request or done)

        """

        # The connection must have a verkey, but in the case of a received
        # invitation we might not have created one yet
        wallet: BaseWallet = await self.context.inject(BaseWallet)
        if connection.my_did:
            my_info = await wallet.get_local_did(connection.my_did)
        else:
            # Create new DID for connection
            my_info = await wallet.create_local_did()
            connection.my_did = my_info.did

        try:
            router = await ConnRecord.retrieve_by_id(
                self.context, inbound_connection_id
            )
        except StorageNotFoundError:
            raise ConnectionManagerError(
                f"Routing connection not found: {inbound_connection_id}"
            )
        if not router.is_ready:
            raise ConnectionManagerError(
                f"Routing connection is not ready: {inbound_connection_id}"
            )
        connection.inbound_connection_id = inbound_connection_id

        route_mgr = RoutingManager(self.context)

        await route_mgr.send_create_route(
            inbound_connection_id, my_info.verkey, outbound_handler
        )
        connection.routing_state = ConnRecord.ROUTING_STATE_REQUEST
        await connection.save(self.context)
        return connection.routing_state

    async def update_inbound(
        self, inbound_connection_id: str, recip_verkey: str, routing_state: str
    ):
        """Activate connections once a route has been established.

        Looks up pending connections associated with the inbound routing
        connection and marks the routing as complete.
        """
        conns = await ConnRecord.query(
            self.context, {"inbound_connection_id": inbound_connection_id}
        )
        wallet: BaseWallet = await self.context.inject(BaseWallet)

        for connection in conns:
            # check the recipient key
            if not connection.my_did:
                continue
            conn_info = await wallet.get_local_did(connection.my_did)
            if conn_info.verkey == recip_verkey:
                connection.routing_state = routing_state
                await connection.save(self.context)<|MERGE_RESOLUTION|>--- conflicted
+++ resolved
@@ -290,12 +290,8 @@
         connection: ConnRecord,
         my_label: str = None,
         my_endpoint: str = None,
-<<<<<<< HEAD
-        request: web.BaseRequest = None,
-=======
         my_role: str = None,
         their_role: str = None,
->>>>>>> 49c3b57d
     ) -> ConnectionRequest:
         """
         Create a new connection request for a previously-received invitation.
@@ -353,13 +349,8 @@
         request = ConnectionRequest(
             label=my_label,
             connection=ConnectionDetail(did=connection.my_did, did_doc=did_doc),
-<<<<<<< HEAD
-            # CHANGES BY HARSH MULTANI
-            role=role,
-=======
             my_role=my_role,
             their_role=their_role,
->>>>>>> 49c3b57d
         )
 
 
@@ -385,12 +376,7 @@
             The new or updated `ConnRecord` instance
 
         """
-<<<<<<< HEAD
-
-        ConnectionRecord.log_state(
-=======
         ConnRecord.log_state(
->>>>>>> 49c3b57d
             self.context, "Receiving connection request", {"request": request}
         )
 
@@ -455,15 +441,9 @@
         if connection:
             connection.their_label = request.label
             connection.their_did = request.connection.did
-<<<<<<< HEAD
-            # CHANGES BY HARSH MULTANI
-            connection.their_role = request.role
-            connection.state = ConnectionRecord.STATE_REQUEST
-=======
             if request.my_role is not None:
                 connection.tx_their_role.append(request.my_role)
             connection.state = ConnRecord.State.REQUEST.rfc160
->>>>>>> 49c3b57d
             await connection.save(
                 self.context, reason="Received connection request from invitation"
             )
@@ -510,15 +490,11 @@
         return connection
 
     async def create_response(
-<<<<<<< HEAD
-        self, connection: ConnectionRecord, my_endpoint: str = None, request_context: web.BaseRequest = None,
-=======
         self,
         connection: ConnRecord,
         my_endpoint: str = None,
         my_role: str = None,
         their_role: str = None,
->>>>>>> 49c3b57d
     ) -> ConnectionResponse:
         """
         Create a connection response for a received connection request.
@@ -552,29 +528,10 @@
         else:
             my_info = await wallet.create_local_did()
             connection.my_did = my_info.did
-<<<<<<< HEAD
-            
-            # CHANGES BY HARSH MULTANI
-            #connection.my_role = "AUTHOR"
-            did_info = await wallet.get_public_did()
-            role = ""
-            if did_info:
-                public_did = did_info.did
-                context = request_context.app["request_context"]
-                ledger = await context.inject(BaseLedger, required=False)
-                await ledger.open()
-                role = await ledger.get_nym_role(public_did)
-                await ledger.close()
-                role = str(role).split(".")[1]
-                connection.my_role = role
-
-        
-=======
 
         if my_role is not None:
             connection.tx_my_role.append(my_role)
 
->>>>>>> 49c3b57d
         # Create connection response message
         if my_endpoint:
             my_endpoints = [my_endpoint]
@@ -589,12 +546,8 @@
         )
         response = ConnectionResponse(
             connection=ConnectionDetail(did=my_info.did, did_doc=did_doc),
-<<<<<<< HEAD
-            role = role,
-=======
             my_role=my_role,
             their_role=their_role,
->>>>>>> 49c3b57d
         )
         # Assign thread information
         response.assign_thread_from(request)
@@ -683,15 +636,9 @@
         await self.store_did_document(conn_did_doc)
 
         connection.their_did = their_did
-<<<<<<< HEAD
-        # CHANGES BY HARSH MULTANI
-        connection.their_role = response.role
-        connection.state = ConnectionRecord.STATE_RESPONSE
-=======
         if response.my_role is not None:
             connection.tx_their_role.append(response.my_role)
         connection.state = ConnRecord.State.RESPONSE.rfc160
->>>>>>> 49c3b57d
 
 
         await connection.save(self.context, reason="Accepted connection response")
