--- conflicted
+++ resolved
@@ -826,22 +826,13 @@
             mock_cx_rec = async_mock.MagicMock()
 
             exception_message = "ex"
-<<<<<<< HEAD
-            mock_cred_mgr.return_value.create_offer.side_effect = LinkedDataProofException(
-                exception_message
-=======
             mock_cred_mgr.return_value.create_offer.side_effect = (
                 LinkedDataProofException(exception_message)
->>>>>>> d628b40f
             )
             with self.assertRaises(test_module.web.HTTPBadRequest) as error:
                 await test_module.credential_exchange_send_bound_offer(self.request)
 
-<<<<<<< HEAD
-            assert(exception_message in str(error.exception))
-=======
             assert exception_message in str(error.exception)
->>>>>>> d628b40f
 
     async def test_credential_exchange_send_bound_offer_bad_cred_ex_id(self):
         self.request.json = async_mock.CoroutineMock(return_value={})
