--- conflicted
+++ resolved
@@ -104,13 +104,8 @@
             mock_cred_mgr.return_value.receive_offer = mock.CoroutineMock(
                 return_value=mock.MagicMock(save_error_state=mock.CoroutineMock())
             )
-<<<<<<< HEAD
             mock_cred_mgr.return_value.create_request = async_mock.CoroutineMock(
                 side_effect=test_module.AnonCredsHolderError()
-=======
-            mock_cred_mgr.return_value.create_request = mock.CoroutineMock(
-                side_effect=test_module.IndyHolderError()
->>>>>>> 8a7e4630
             )
 
             request_context.message = V20CredOffer()
