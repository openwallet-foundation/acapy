--- conflicted
+++ resolved
@@ -8,27 +8,6 @@
 from pyld import jsonld
 from pyld.jsonld import JsonLdProcessor
 
-<<<<<<< HEAD
-from .models.cred_detail import LDProofVCDetail
-from .models.cred_detail import LDProofVCDetailSchema
-from ..handler import CredFormatAttachment, V20CredFormatError, V20CredFormatHandler
-from ...message_types import (
-    ATTACHMENT_FORMAT,
-    CRED_20_ISSUE,
-    CRED_20_OFFER,
-    CRED_20_PROPOSAL,
-    CRED_20_REQUEST,
-)
-from ...messages.cred_format import V20CredFormat
-from ...messages.cred_issue import V20CredIssue
-from ...messages.cred_offer import V20CredOffer
-from ...messages.cred_proposal import V20CredProposal
-from ...messages.cred_request import V20CredRequest
-from ...models.cred_ex_record import V20CredExRecord
-from ...models.detail.ld_proof import V20CredExRecordLDProof
-from ......did.did_key import DIDKey
-=======
->>>>>>> 94ca833a
 from ......messaging.decorators.attach_decorator import AttachDecorator
 from ......storage.vc_holder.base import VCHolder
 from ......storage.vc_holder.vc_record import VCRecord
@@ -49,19 +28,29 @@
     SECURITY_CONTEXT_ED25519_2020_URL,
 )
 from ......vc.ld_proofs.error import LinkedDataProofException
-from ......vc.vc_ld import (
-    issue_vc as issue,
-    verify_credential,
-    VerifiableCredentialSchema,
-    LDProof,
-    VerifiableCredential,
-)
+from ......vc.vc_ld import LDProof, VerifiableCredential, VerifiableCredentialSchema
+from ......vc.vc_ld import issue_vc as issue
+from ......vc.vc_ld import verify_credential
 from ......wallet.base import BaseWallet, DIDInfo
-from ......wallet.default_verification_key_strategy import (
-    BaseVerificationKeyStrategy,
-)
+from ......wallet.default_verification_key_strategy import BaseVerificationKeyStrategy
 from ......wallet.error import WalletNotFoundError
 from ......wallet.key_type import BLS12381G2, ED25519
+from ...message_types import (
+    ATTACHMENT_FORMAT,
+    CRED_20_ISSUE,
+    CRED_20_OFFER,
+    CRED_20_PROPOSAL,
+    CRED_20_REQUEST,
+)
+from ...messages.cred_format import V20CredFormat
+from ...messages.cred_issue import V20CredIssue
+from ...messages.cred_offer import V20CredOffer
+from ...messages.cred_proposal import V20CredProposal
+from ...messages.cred_request import V20CredRequest
+from ...models.cred_ex_record import V20CredExRecord
+from ...models.detail.ld_proof import V20CredExRecordLDProof
+from ..handler import CredFormatAttachment, V20CredFormatError, V20CredFormatHandler
+from .models.cred_detail import LDProofVCDetail, LDProofVCDetailSchema
 
 LOGGER = logging.getLogger(__name__)
 
