from copy import deepcopy
from .......vc.ld_proofs.error import LinkedDataProofException
from asynctest import TestCase as AsyncTestCase
from asynctest import mock as async_mock
from unittest.mock import patch
from marshmallow import ValidationError

from .. import handler as test_module

from .......core.in_memory import InMemoryProfile
from .......storage.vc_holder.base import VCHolder
from .......wallet.base import DIDInfo
from .......messaging.decorators.attach_decorator import AttachDecorator
from .......did.did_key import DIDKey
from .......storage.vc_holder.vc_record import VCRecord
from ..models.cred_detail import (
    LDProofVCDetail,
)
from .......vc.ld_proofs import (
    DocumentLoader,
    DocumentVerificationResult,
    CredentialIssuancePurpose,
    AuthenticationProofPurpose,
    Ed25519Signature2018,
    BbsBlsSignature2020,
)
from .......vc.ld_proofs.constants import SECURITY_CONTEXT_BBS_URL
from .......vc.tests.document_loader import custom_document_loader
from .......wallet.key_type import KeyType
from .......wallet.error import WalletNotFoundError
from .......wallet.did_method import DIDMethod
from .......wallet.base import BaseWallet

from ....models.detail.ld_proof import V20CredExRecordLDProof
from ....models.cred_ex_record import V20CredExRecord
from ....messages.cred_proposal import V20CredProposal
from ....messages.cred_format import V20CredFormat
from ....messages.cred_issue import V20CredIssue
from ....messages.cred_offer import V20CredOffer
from ....messages.cred_request import (
    V20CredRequest,
)
from ....message_types import (
    ATTACHMENT_FORMAT,
    CRED_20_PROPOSAL,
    CRED_20_OFFER,
    CRED_20_REQUEST,
    CRED_20_ISSUE,
)

from ...handler import LOGGER, V20CredFormatError

from ..handler import LDProofCredFormatHandler
from ..handler import LOGGER as LD_PROOF_LOGGER

TEST_DID_SOV = "did:sov:LjgpST2rjsoxYegQDRm7EL"
TEST_DID_KEY = "did:key:z6Mkgg342Ycpuk263R9d8Aq6MUaxPn1DDeHyGo38EefXmgDL"

LD_PROOF_VC_DETAIL = {
    "credential": {
        "@context": [
            "https://www.w3.org/2018/credentials/v1",
            "https://www.w3.org/2018/credentials/examples/v1",
        ],
        "type": ["VerifiableCredential", "UniversityDegreeCredential"],
        "credentialSubject": {"test": "key"},
        "issuanceDate": "2021-04-12",
        "issuer": TEST_DID_KEY,
    },
    "options": {
        "proofType": "Ed25519Signature2018",
        "created": "2019-12-11T03:50:55",
    },
}
LD_PROOF_VC_DETAIL_BBS = {
    "credential": {
        "@context": [
            "https://www.w3.org/2018/credentials/v1",
            "https://www.w3.org/2018/credentials/examples/v1",
        ],
        "type": ["VerifiableCredential", "UniversityDegreeCredential"],
        "credentialSubject": {"test": "key"},
        "issuanceDate": "2021-04-12",
        "issuer": TEST_DID_KEY,
    },
    "options": {
        "proofType": "BbsBlsSignature2020",
        "created": "2019-12-11T03:50:55",
    },
}
LD_PROOF_VC = {
    "@context": [
        "https://www.w3.org/2018/credentials/v1",
        "https://www.w3.org/2018/credentials/examples/v1",
    ],
    "type": ["VerifiableCredential", "UniversityDegreeCredential"],
    "credentialSubject": {"test": "key"},
    "issuanceDate": "2021-04-12",
    "issuer": TEST_DID_KEY,
    "proof": {
        "proofPurpose": "assertionMethod",
        "created": "2019-12-11T03:50:55",
        "type": "Ed25519Signature2018",
        "verificationMethod": "did:key:z6Mkgg342Ycpuk263R9d8Aq6MUaxPn1DDeHyGo38EefXmgDL#z6Mkgg342Ycpuk263R9d8Aq6MUaxPn1DDeHyGo38EefXmgDL",
        "jws": "eyJhbGciOiAiRWREU0EiLCAiYjY0IjogZmFsc2UsICJjcml0IjogWyJiNjQiXX0..Q6amIrxGiSbM7Ce6DxlfwLCjVcYyclas8fMxaecspXFUcFW9DAAxKzgHx93FWktnlZjM_biitkMgZdStgvivAQ",
    },
}


class TestV20LDProofCredFormatHandler(AsyncTestCase):
    async def setUp(self):
        self.holder = async_mock.MagicMock()
        self.wallet = async_mock.MagicMock(BaseWallet, autospec=True)

        self.session = InMemoryProfile.test_session(
            bind={VCHolder: self.holder, BaseWallet: self.wallet}
        )
        self.profile = self.session.profile
        self.context = self.profile.context
        setattr(
            self.profile, "session", async_mock.MagicMock(return_value=self.session)
        )

        # Set custom document loader
        self.context.injector.bind_instance(DocumentLoader, custom_document_loader)

        self.handler = LDProofCredFormatHandler(self.profile)

        self.cred_proposal = V20CredProposal(
            formats=[
                V20CredFormat(
                    attach_id="0",
                    format_=ATTACHMENT_FORMAT[CRED_20_PROPOSAL][
                        V20CredFormat.Format.LD_PROOF.api
                    ],
                )
            ],
            filters_attach=[AttachDecorator.data_base64(LD_PROOF_VC_DETAIL, ident="0")],
        )

        assert self.handler.profile

    async def test_validate_fields(self):
        # Test correct data
        self.handler.validate_fields(CRED_20_PROPOSAL, LD_PROOF_VC_DETAIL)
        self.handler.validate_fields(CRED_20_OFFER, LD_PROOF_VC_DETAIL)
        self.handler.validate_fields(CRED_20_REQUEST, LD_PROOF_VC_DETAIL)
        self.handler.validate_fields(CRED_20_ISSUE, LD_PROOF_VC)

        incorrect_detail = {
            **LD_PROOF_VC_DETAIL,
            "credential": {**LD_PROOF_VC_DETAIL["credential"], "issuanceDate": None},
        }

        # test incorrect proposal
        with self.assertRaises(ValidationError):
            self.handler.validate_fields(CRED_20_PROPOSAL, incorrect_detail)

        # test incorrect offer
        with self.assertRaises(ValidationError):
            self.handler.validate_fields(CRED_20_OFFER, incorrect_detail)

        # test incorrect request
        with self.assertRaises(ValidationError):
            self.handler.validate_fields(CRED_20_REQUEST, incorrect_detail)

        # test incorrect cred
        with self.assertRaises(ValidationError):
            incorrect_cred = LD_PROOF_VC.copy()
            incorrect_cred.pop("issuanceDate")

            self.handler.validate_fields(CRED_20_ISSUE, incorrect_cred)

    async def test_get_ld_proof_detail_record(self):
        cred_ex_id = "dummy"
        details_ld_proof = [
            V20CredExRecordLDProof(
                cred_ex_id=cred_ex_id,
            ),
            V20CredExRecordLDProof(
                cred_ex_id=cred_ex_id,
            ),
        ]
        await details_ld_proof[0].save(self.session)
        await details_ld_proof[1].save(self.session)  # exercise logger warning on get()

        with async_mock.patch.object(
            LD_PROOF_LOGGER, "warning", async_mock.MagicMock()
        ) as mock_warning:
            assert await self.handler.get_detail_record(cred_ex_id) in details_ld_proof
            mock_warning.assert_called_once()

    async def test_assert_can_issue_with_id_and_proof_type(self):
        with self.assertRaises(V20CredFormatError) as context:
            await self.handler._assert_can_issue_with_id_and_proof_type(
                "issuer_id", "random_proof_type"
            )
        assert (
            "Unable to sign credential with unsupported proof type random_proof_type"
            in str(context.exception)
        )

        with self.assertRaises(V20CredFormatError) as context:
            await self.handler._assert_can_issue_with_id_and_proof_type(
                "not_did", Ed25519Signature2018.signature_type
            )
        assert "Unable to issue credential with issuer id: not_did" in str(
            context.exception
        )

        with async_mock.patch.object(
            LDProofCredFormatHandler,
            "_did_info_for_did",
            async_mock.CoroutineMock(),
        ) as mock_did_info:
            did_info = DIDInfo(
                did=TEST_DID_SOV,
                verkey="verkey",
                metadata={},
                method=DIDMethod.SOV,
                key_type=KeyType.ED25519,
            )
            mock_did_info.return_value = did_info
            await self.handler._assert_can_issue_with_id_and_proof_type(
                "did:key:found", Ed25519Signature2018.signature_type
            )

            invalid_did_info = DIDInfo(
                did=TEST_DID_SOV,
                verkey="verkey",
                metadata={},
                method=DIDMethod.SOV,
                key_type=KeyType.BLS12381G2,
            )
            mock_did_info.return_value = invalid_did_info
            with self.assertRaises(V20CredFormatError) as context:
                await self.handler._assert_can_issue_with_id_and_proof_type(
                    "did:key:found", Ed25519Signature2018.signature_type
                )
            assert "Unable to issue credential with issuer id" in str(context.exception)

            mock_did_info.side_effect = (WalletNotFoundError,)
            with self.assertRaises(V20CredFormatError) as context:
                await self.handler._assert_can_issue_with_id_and_proof_type(
                    "did:key:notfound", Ed25519Signature2018.signature_type
                )
            assert "Issuer did did:key:notfound not found" in str(context.exception)

    async def test_get_did_info_for_did_sov(self):
        self.wallet.get_local_did = async_mock.CoroutineMock()

        did_info = await self.handler._did_info_for_did(TEST_DID_SOV)
        self.wallet.get_local_did.assert_called_once_with(
            TEST_DID_SOV.replace("did:sov:", "")
        )
        assert did_info == self.wallet.get_local_did.return_value

    async def test_get_did_info_for_did_key(self):
        self.wallet.get_local_did.reset_mock()

        did_info = await self.handler._did_info_for_did(TEST_DID_KEY)
        self.wallet.get_local_did.assert_called_once_with(TEST_DID_KEY)
        assert did_info == self.wallet.get_local_did.return_value

    async def test_get_suite_for_detail(self):
        detail: LDProofVCDetail = LDProofVCDetail.deserialize(LD_PROOF_VC_DETAIL)

        with async_mock.patch.object(
            LDProofCredFormatHandler,
            "_assert_can_issue_with_id_and_proof_type",
            async_mock.CoroutineMock(),
        ) as mock_can_issue, async_mock.patch.object(
            LDProofCredFormatHandler,
            "_did_info_for_did",
            async_mock.CoroutineMock(),
        ) as mock_did_info:

            suite = await self.handler._get_suite_for_detail(detail)

            assert suite.signature_type == detail.options.proof_type
            assert type(suite) == Ed25519Signature2018
            assert suite.verification_method == DIDKey.from_did(TEST_DID_KEY).key_id
            assert suite.proof == {"created": LD_PROOF_VC_DETAIL["options"]["created"]}
            assert suite.key_pair.key_type == KeyType.ED25519
            assert suite.key_pair.public_key_base58 == mock_did_info.return_value.verkey

            mock_can_issue.assert_called_once_with(
                detail.credential.issuer_id, detail.options.proof_type
            )
            mock_did_info.assert_called_once_with(detail.credential.issuer_id)

    async def test_get_suite(self):
        proof = async_mock.MagicMock()
        did_info = async_mock.MagicMock()

        suite = await self.handler._get_suite(
            proof_type=BbsBlsSignature2020.signature_type,
            verification_method="verification_method",
            proof=proof,
            did_info=did_info,
        )

        assert type(suite) == BbsBlsSignature2020
        assert suite.verification_method == "verification_method"
        assert suite.proof == proof
        assert suite.key_pair.key_type == KeyType.BLS12381G2
        assert suite.key_pair.public_key_base58 == did_info.verkey

        suite = await self.handler._get_suite(
            proof_type=Ed25519Signature2018.signature_type,
            verification_method="verification_method",
            proof=proof,
            did_info=did_info,
        )

        assert type(suite) == Ed25519Signature2018
        assert suite.verification_method == "verification_method"
        assert suite.proof == proof
        assert suite.key_pair.key_type == KeyType.ED25519
        assert suite.key_pair.public_key_base58 == did_info.verkey

    async def test_get_verification_method(self):
        assert (
            self.handler._get_verification_method(TEST_DID_KEY)
            == DIDKey.from_did(TEST_DID_KEY).key_id
        )

        assert (
            self.handler._get_verification_method(TEST_DID_SOV)
            == TEST_DID_SOV + "#key-1"
        )

        with self.assertRaises(V20CredFormatError) as context:
            self.handler._get_verification_method("did:random:not-supported")

        assert "Unable to get retrieve verification method for did" in str(
            context.exception
        )

    async def test_get_proof_purpose(self):
        purpose = self.handler._get_proof_purpose()
        assert type(purpose) == CredentialIssuancePurpose

        purpose: AuthenticationProofPurpose = self.handler._get_proof_purpose(
            proof_purpose=AuthenticationProofPurpose.term,
            challenge="challenge",
            domain="domain",
        )
        assert type(purpose) == AuthenticationProofPurpose
        assert purpose.domain == "domain"
        assert purpose.challenge == "challenge"

        with self.assertRaises(V20CredFormatError) as context:
            self.handler._get_proof_purpose(
                proof_purpose=AuthenticationProofPurpose.term
            )
        assert "Challenge is required for" in str(context.exception)

        with self.assertRaises(V20CredFormatError) as context:
            self.handler._get_proof_purpose(proof_purpose="random")
        assert "Unsupported proof purpose: random" in str(context.exception)

    async def test_prepare_detail(self):
        detail: LDProofVCDetail = LDProofVCDetail.deserialize(LD_PROOF_VC_DETAIL)
        detail.options.proof_type = BbsBlsSignature2020.signature_type

        assert SECURITY_CONTEXT_BBS_URL not in detail.credential.context_urls

        detail = await self.handler._prepare_detail(detail)

        assert SECURITY_CONTEXT_BBS_URL in detail.credential.context_urls

    async def test_create_proposal(self):
        cred_ex_record = async_mock.MagicMock()

        (cred_format, attachment) = await self.handler.create_proposal(
            cred_ex_record, deepcopy(LD_PROOF_VC_DETAIL)
        )

        # assert identifier match
        assert cred_format.attach_id == self.handler.format.api == attachment.ident

        # assert content of attachment is proposal data
        assert attachment.content == LD_PROOF_VC_DETAIL

        # assert data is encoded as base64
        assert attachment.data.base64

    async def test_create_proposal_adds_bbs_context(self):
        cred_ex_record = async_mock.MagicMock()

        (cred_format, attachment) = await self.handler.create_proposal(
            cred_ex_record, deepcopy(LD_PROOF_VC_DETAIL_BBS)
        )

        # assert BBS url added to context
        assert SECURITY_CONTEXT_BBS_URL in attachment.content["credential"]["@context"]

    async def test_receive_proposal(self):
        cred_ex_record = async_mock.MagicMock()
        cred_proposal_message = async_mock.MagicMock()

        # Not much to assert. Receive proposal doesn't do anything
        await self.handler.receive_proposal(cred_ex_record, cred_proposal_message)

    async def test_create_offer(self):
        with async_mock.patch.object(
            LDProofCredFormatHandler,
            "_assert_can_issue_with_id_and_proof_type",
            async_mock.CoroutineMock(),
        ) as mock_can_issue, patch.object(
<<<<<<< HEAD
            test_module,
            "get_properties_without_context",
            return_value=[]
=======
            test_module, "get_properties_without_context", return_value=[]
>>>>>>> d628b40f
        ):
            (cred_format, attachment) = await self.handler.create_offer(
                self.cred_proposal
            )

            mock_can_issue.assert_called_once_with(
                LD_PROOF_VC_DETAIL["credential"]["issuer"],
                LD_PROOF_VC_DETAIL["options"]["proofType"],
            )

        # assert identifier match
        assert cred_format.attach_id == self.handler.format.api == attachment.ident

        # assert content of attachment is proposal data
        assert attachment.content == LD_PROOF_VC_DETAIL

        # assert data is encoded as base64
        assert attachment.data.base64

    async def test_create_offer_adds_bbs_context(self):
        cred_proposal = V20CredProposal(
            formats=[
                V20CredFormat(
                    attach_id="0",
                    format_=ATTACHMENT_FORMAT[CRED_20_PROPOSAL][
                        V20CredFormat.Format.LD_PROOF.api
                    ],
                )
            ],
            filters_attach=[
                AttachDecorator.data_base64(LD_PROOF_VC_DETAIL_BBS, ident="0")
            ],
        )

        with async_mock.patch.object(
            LDProofCredFormatHandler,
            "_assert_can_issue_with_id_and_proof_type",
            async_mock.CoroutineMock(),
<<<<<<< HEAD
        ), patch.object(
            test_module,
            "get_properties_without_context",
            return_value=[]
        ):
=======
        ), patch.object(test_module, "get_properties_without_context", return_value=[]):
>>>>>>> d628b40f
            (cred_format, attachment) = await self.handler.create_offer(cred_proposal)

        # assert BBS url added to context
        assert SECURITY_CONTEXT_BBS_URL in attachment.content["credential"]["@context"]

    async def test_create_offer_x_no_proposal(self):
        with self.assertRaises(V20CredFormatError) as context:
            await self.handler.create_offer(None)
        assert "Cannot create linked data proof offer without proposal data" in str(
            context.exception
        )

    async def test_create_offer_x_wrong_attributes(self):
<<<<<<< HEAD
        missing_properties = ['foo']
=======
        missing_properties = ["foo"]
>>>>>>> d628b40f
        with async_mock.patch.object(
            LDProofCredFormatHandler,
            "_assert_can_issue_with_id_and_proof_type",
            async_mock.CoroutineMock(),
        ), patch.object(
            test_module,
            "get_properties_without_context",
<<<<<<< HEAD
            return_value=missing_properties
        ), self.assertRaises(LinkedDataProofException) as context:
            await self.handler.create_offer(self.cred_proposal)
        
        assert (
            f"{len(missing_properties)} attributes dropped. "
            f"Provide definitions in context to correct. {missing_properties}" in str(
                context.exception
            )
        )
=======
            return_value=missing_properties,
        ), self.assertRaises(
            LinkedDataProofException
        ) as context:
            await self.handler.create_offer(self.cred_proposal)

        assert (
            f"{len(missing_properties)} attributes dropped. "
            f"Provide definitions in context to correct. {missing_properties}"
            in str(context.exception)
        )

>>>>>>> d628b40f
    async def test_receive_offer(self):
        cred_ex_record = async_mock.MagicMock()
        cred_offer_message = async_mock.MagicMock()

        # Not much to assert. Receive offer doesn't do anything
        await self.handler.receive_offer(cred_ex_record, cred_offer_message)

    async def test_create_bound_request(self):
        cred_offer = V20CredOffer(
            formats=[
                V20CredFormat(
                    attach_id="0",
                    format_=ATTACHMENT_FORMAT[CRED_20_OFFER][
                        V20CredFormat.Format.LD_PROOF.api
                    ],
                )
            ],
            offers_attach=[AttachDecorator.data_base64(LD_PROOF_VC_DETAIL, ident="0")],
        )
        cred_ex_record = V20CredExRecord(
            cred_ex_id="dummy-id",
            state=V20CredExRecord.STATE_OFFER_RECEIVED,
            cred_offer=cred_offer,
        )

        (cred_format, attachment) = await self.handler.create_request(cred_ex_record)

        # assert identifier match
        assert cred_format.attach_id == self.handler.format.api == attachment.ident

        # assert content of attachment is proposal data
        assert attachment.content == LD_PROOF_VC_DETAIL

        # assert data is encoded as base64
        assert attachment.data.base64

    async def test_create_free_request(self):
        cred_ex_record = V20CredExRecord(
            cred_ex_id="dummy-id",
            state=V20CredExRecord.STATE_OFFER_RECEIVED,
            cred_proposal=self.cred_proposal,
        )

        (cred_format, attachment) = await self.handler.create_request(cred_ex_record)

        # assert identifier match
        assert cred_format.attach_id == self.handler.format.api == attachment.ident

        # assert content of attachment is proposal data
        assert attachment.content == LD_PROOF_VC_DETAIL

        # assert data is encoded as base64
        assert attachment.data.base64

    async def test_create_request_x_no_data(self):
        cred_ex_record = V20CredExRecord(state=V20CredExRecord.STATE_OFFER_RECEIVED)

        with self.assertRaises(V20CredFormatError) as context:
            await self.handler.create_request(cred_ex_record)
        assert (
            "Cannot create linked data proof request without offer or input data"
            in str(context.exception)
        )

    async def test_receive_request(self):
        cred_ex_record = async_mock.MagicMock()
        cred_request_message = async_mock.MagicMock()

        # Not much to assert. Receive request doesn't do anything
        await self.handler.receive_request(cred_ex_record, cred_request_message)

    async def test_issue_credential(self):
        cred_request = V20CredRequest(
            formats=[
                V20CredFormat(
                    attach_id="0",
                    format_=ATTACHMENT_FORMAT[CRED_20_REQUEST][
                        V20CredFormat.Format.LD_PROOF.api
                    ],
                )
            ],
            requests_attach=[
                AttachDecorator.data_base64(LD_PROOF_VC_DETAIL, ident="0")
            ],
        )

        cred_ex_record = V20CredExRecord(
            cred_ex_id="dummy-cxid",
            cred_request=cred_request,
        )

        with async_mock.patch.object(
            LDProofCredFormatHandler,
            "_get_suite_for_detail",
            async_mock.CoroutineMock(),
        ) as mock_get_suite, async_mock.patch.object(
            test_module, "issue", async_mock.CoroutineMock(return_value=LD_PROOF_VC)
        ) as mock_issue, async_mock.patch.object(
            LDProofCredFormatHandler,
            "_get_proof_purpose",
        ) as mock_get_proof_purpose:
            (cred_format, attachment) = await self.handler.issue_credential(
                cred_ex_record
            )

            detail = LDProofVCDetail.deserialize(LD_PROOF_VC_DETAIL)

            mock_get_suite.assert_called_once_with(detail)
            mock_issue.assert_called_once_with(
                credential=LD_PROOF_VC_DETAIL["credential"],
                suite=mock_get_suite.return_value,
                document_loader=custom_document_loader,
                purpose=mock_get_proof_purpose.return_value,
            )

            # assert identifier match
            assert cred_format.attach_id == self.handler.format.api == attachment.ident

            # assert content of attachment is credential data
            assert attachment.content == LD_PROOF_VC

            # assert data is encoded as base64
            assert attachment.data.base64

    async def test_issue_credential_adds_bbs_context(self):
        cred_request = V20CredRequest(
            formats=[
                V20CredFormat(
                    attach_id="0",
                    format_=ATTACHMENT_FORMAT[CRED_20_REQUEST][
                        V20CredFormat.Format.LD_PROOF.api
                    ],
                )
            ],
            requests_attach=[
                AttachDecorator.data_base64(LD_PROOF_VC_DETAIL_BBS, ident="0")
            ],
        )

        cred_ex_record = V20CredExRecord(
            cred_ex_id="dummy-cxid",
            cred_request=cred_request,
        )

        with async_mock.patch.object(
            LDProofCredFormatHandler,
            "_get_suite_for_detail",
            async_mock.CoroutineMock(),
        ) as mock_get_suite, async_mock.patch.object(
            test_module, "issue", async_mock.CoroutineMock(return_value=LD_PROOF_VC)
        ) as mock_issue, async_mock.patch.object(
            LDProofCredFormatHandler,
            "_get_proof_purpose",
        ) as mock_get_proof_purpose:
            (cred_format, attachment) = await self.handler.issue_credential(
                cred_ex_record
            )

            credential_with_bbs = deepcopy(LD_PROOF_VC_DETAIL_BBS["credential"])
            credential_with_bbs["@context"].append(SECURITY_CONTEXT_BBS_URL)

            mock_issue.assert_called_once_with(
                credential=credential_with_bbs,
                suite=mock_get_suite.return_value,
                document_loader=custom_document_loader,
                purpose=mock_get_proof_purpose.return_value,
            )

    async def test_issue_credential_x_no_data(self):
        cred_ex_record = V20CredExRecord()

        with self.assertRaises(V20CredFormatError) as context:
            await self.handler.issue_credential(cred_ex_record)
        assert "Cannot issue credential without credential request" in str(
            context.exception
        )

    async def test_receive_credential(self):
        cred_issue = V20CredIssue(
            formats=[
                V20CredFormat(
                    attach_id="0",
                    format_=ATTACHMENT_FORMAT[CRED_20_ISSUE][
                        V20CredFormat.Format.LD_PROOF.api
                    ],
                )
            ],
            credentials_attach=[AttachDecorator.data_base64(LD_PROOF_VC, ident="0")],
        )
        cred_request = V20CredRequest(
            formats=[
                V20CredFormat(
                    attach_id="0",
                    format_=ATTACHMENT_FORMAT[CRED_20_REQUEST][
                        V20CredFormat.Format.LD_PROOF.api
                    ],
                )
            ],
            requests_attach=[
                AttachDecorator.data_base64(LD_PROOF_VC_DETAIL, ident="0")
            ],
        )
        cred_ex_record = V20CredExRecord(
            cred_ex_id="cred-ex-id",
            cred_request=cred_request,
        )

        await self.handler.receive_credential(cred_ex_record, cred_issue)

    async def test_receive_credential_x_credential_ne_request(self):
        detail = deepcopy(LD_PROOF_VC_DETAIL)

        # Change date so request is different than issued credential
        detail["credential"]["issuanceDate"] = "2020-01-01"

        cred_issue = V20CredIssue(
            formats=[
                V20CredFormat(
                    attach_id="0",
                    format_=ATTACHMENT_FORMAT[CRED_20_ISSUE][
                        V20CredFormat.Format.LD_PROOF.api
                    ],
                )
            ],
            credentials_attach=[AttachDecorator.data_base64(LD_PROOF_VC, ident="0")],
        )
        cred_request = V20CredRequest(
            formats=[
                V20CredFormat(
                    attach_id="0",
                    format_=ATTACHMENT_FORMAT[CRED_20_REQUEST][
                        V20CredFormat.Format.LD_PROOF.api
                    ],
                )
            ],
            requests_attach=[AttachDecorator.data_base64(detail, ident="0")],
        )
        cred_ex_record = V20CredExRecord(
            cred_ex_id="cred-ex-id",
            cred_request=cred_request,
        )

        with self.assertRaises(V20CredFormatError) as context:
            await self.handler.receive_credential(cred_ex_record, cred_issue)
        assert "does not match requested credential" in str(context.exception)

    async def test_receive_credential_x_credential_status_ne(self):
        detail = deepcopy(LD_PROOF_VC_DETAIL)

        # Set credential status so it's only set on the detail
        # not the issued credential
        detail["options"]["credentialStatus"] = {"type": "CredentialStatusType"}

        cred_issue = V20CredIssue(
            formats=[
                V20CredFormat(
                    attach_id="0",
                    format_=ATTACHMENT_FORMAT[CRED_20_ISSUE][
                        V20CredFormat.Format.LD_PROOF.api
                    ],
                )
            ],
            credentials_attach=[AttachDecorator.data_base64(LD_PROOF_VC, ident="0")],
        )
        cred_request = V20CredRequest(
            formats=[
                V20CredFormat(
                    attach_id="0",
                    format_=ATTACHMENT_FORMAT[CRED_20_REQUEST][
                        V20CredFormat.Format.LD_PROOF.api
                    ],
                )
            ],
            requests_attach=[AttachDecorator.data_base64(detail, ident="0")],
        )
        cred_ex_record = V20CredExRecord(
            cred_ex_id="cred-ex-id",
            cred_request=cred_request,
        )

        with self.assertRaises(V20CredFormatError) as context:
            await self.handler.receive_credential(cred_ex_record, cred_issue)
        assert "Received credential status contains credential status" in str(
            context.exception
        )

    async def test_receive_credential_x_credential_status_ne_both_set(self):
        detail = deepcopy(LD_PROOF_VC_DETAIL)

        # Set credential status so it's only set on the detail
        # not the issued credential
        detail["options"]["credentialStatus"] = {"type": "CredentialStatusType"}

        vc = deepcopy(LD_PROOF_VC)
        vc["credentialStatus"] = {"type": "SomeRandomType"}

        cred_issue = V20CredIssue(
            formats=[
                V20CredFormat(
                    attach_id="0",
                    format_=ATTACHMENT_FORMAT[CRED_20_ISSUE][
                        V20CredFormat.Format.LD_PROOF.api
                    ],
                )
            ],
            credentials_attach=[AttachDecorator.data_base64(vc, ident="0")],
        )
        cred_request = V20CredRequest(
            formats=[
                V20CredFormat(
                    attach_id="0",
                    format_=ATTACHMENT_FORMAT[CRED_20_REQUEST][
                        V20CredFormat.Format.LD_PROOF.api
                    ],
                )
            ],
            requests_attach=[AttachDecorator.data_base64(detail, ident="0")],
        )
        cred_ex_record = V20CredExRecord(
            cred_ex_id="cred-ex-id",
            cred_request=cred_request,
        )

        with self.assertRaises(V20CredFormatError) as context:
            await self.handler.receive_credential(cred_ex_record, cred_issue)
        assert (
            "Received credential status type does not match credential request"
            in str(context.exception)
        )

    async def test_receive_credential_x_proof_options_ne(self):
        properties = {
            "challenge": "3f9054c0-70df-497d-9bbb-f373ddf986ce",
            "domain": "example.com",
            "proofType": "SomeType",
            "created": "2000-01-11T03:50:55",
        }
        for property, value in properties.items():
            detail = deepcopy(LD_PROOF_VC_DETAIL)

            detail["options"][property] = value

            cred_issue = V20CredIssue(
                formats=[
                    V20CredFormat(
                        attach_id="0",
                        format_=ATTACHMENT_FORMAT[CRED_20_ISSUE][
                            V20CredFormat.Format.LD_PROOF.api
                        ],
                    )
                ],
                credentials_attach=[
                    AttachDecorator.data_base64(LD_PROOF_VC, ident="0")
                ],
            )
            cred_request = V20CredRequest(
                formats=[
                    V20CredFormat(
                        attach_id="0",
                        format_=ATTACHMENT_FORMAT[CRED_20_REQUEST][
                            V20CredFormat.Format.LD_PROOF.api
                        ],
                    )
                ],
                requests_attach=[AttachDecorator.data_base64(detail, ident="0")],
            )
            cred_ex_record = V20CredExRecord(
                cred_ex_id="cred-ex-id",
                cred_request=cred_request,
            )

            with self.assertRaises(V20CredFormatError) as context:
                await self.handler.receive_credential(cred_ex_record, cred_issue)
            assert f"does not match options.{property} from credential request" in str(
                context.exception
            )

    async def test_store_credential(self):
        cred_issue = V20CredIssue(
            formats=[
                V20CredFormat(
                    attach_id="0",
                    format_=ATTACHMENT_FORMAT[CRED_20_ISSUE][
                        V20CredFormat.Format.LD_PROOF.api
                    ],
                )
            ],
            credentials_attach=[AttachDecorator.data_base64(LD_PROOF_VC, ident="0")],
        )

        cred_ex_record = V20CredExRecord(
            cred_ex_id="dummy-cxid",
            cred_issue=cred_issue,
        )

        cred_id = "cred_id"
        self.holder.store_credential = async_mock.CoroutineMock()

        with async_mock.patch.object(
            LDProofCredFormatHandler,
            "_get_suite",
            async_mock.CoroutineMock(),
        ) as mock_get_suite, async_mock.patch.object(
            test_module,
            "verify_credential",
            async_mock.CoroutineMock(
                return_value=DocumentVerificationResult(verified=True)
            ),
        ) as mock_verify_credential, async_mock.patch.object(
            LDProofCredFormatHandler,
            "_get_proof_purpose",
        ) as mock_get_proof_purpose:
            await self.handler.store_credential(cred_ex_record, cred_id)

            mock_get_suite.assert_called_once_with(
                proof_type=LD_PROOF_VC["proof"]["type"]
            )
            mock_verify_credential.assert_called_once_with(
                credential=LD_PROOF_VC,
                suites=[mock_get_suite.return_value],
                document_loader=custom_document_loader,
                purpose=mock_get_proof_purpose.return_value,
            )
            self.holder.store_credential.assert_called_once_with(
                VCRecord(
                    contexts=LD_PROOF_VC["@context"],
                    expanded_types=[
                        "https://www.w3.org/2018/credentials#VerifiableCredential",
                        "https://example.org/examples#UniversityDegreeCredential",
                    ],
                    issuer_id=LD_PROOF_VC["issuer"],
                    subject_ids=[],
                    schema_ids=[],  # Schemas not supported yet
                    proof_types=[LD_PROOF_VC["proof"]["type"]],
                    cred_value=LD_PROOF_VC,
                    given_id=None,
                    record_id=cred_id,
                )
            )

    async def test_store_credential_x_not_verified(self):
        cred_issue = V20CredIssue(
            formats=[
                V20CredFormat(
                    attach_id="0",
                    format_=ATTACHMENT_FORMAT[CRED_20_ISSUE][
                        V20CredFormat.Format.LD_PROOF.api
                    ],
                )
            ],
            credentials_attach=[AttachDecorator.data_base64(LD_PROOF_VC, ident="0")],
        )

        cred_ex_record = V20CredExRecord(
            cred_ex_id="dummy-cxid",
            cred_issue=cred_issue,
        )

        cred_id = "cred_id"
        self.holder.store_credential = async_mock.CoroutineMock()

        with async_mock.patch.object(
            LDProofCredFormatHandler,
            "_get_suite",
            async_mock.CoroutineMock(),
        ) as mock_get_suite, async_mock.patch.object(
            test_module,
            "verify_credential",
            async_mock.CoroutineMock(
                return_value=DocumentVerificationResult(verified=False)
            ),
        ) as mock_verify_credential, async_mock.patch.object(
            LDProofCredFormatHandler,
            "_get_proof_purpose",
        ) as mock_get_proof_purpose, self.assertRaises(
            V20CredFormatError
        ) as context:
            await self.handler.store_credential(cred_ex_record, cred_id)
        assert "Received invalid credential: " in str(context.exception)<|MERGE_RESOLUTION|>--- conflicted
+++ resolved
@@ -409,13 +409,7 @@
             "_assert_can_issue_with_id_and_proof_type",
             async_mock.CoroutineMock(),
         ) as mock_can_issue, patch.object(
-<<<<<<< HEAD
-            test_module,
-            "get_properties_without_context",
-            return_value=[]
-=======
             test_module, "get_properties_without_context", return_value=[]
->>>>>>> d628b40f
         ):
             (cred_format, attachment) = await self.handler.create_offer(
                 self.cred_proposal
@@ -454,15 +448,7 @@
             LDProofCredFormatHandler,
             "_assert_can_issue_with_id_and_proof_type",
             async_mock.CoroutineMock(),
-<<<<<<< HEAD
-        ), patch.object(
-            test_module,
-            "get_properties_without_context",
-            return_value=[]
-        ):
-=======
         ), patch.object(test_module, "get_properties_without_context", return_value=[]):
->>>>>>> d628b40f
             (cred_format, attachment) = await self.handler.create_offer(cred_proposal)
 
         # assert BBS url added to context
@@ -476,11 +462,7 @@
         )
 
     async def test_create_offer_x_wrong_attributes(self):
-<<<<<<< HEAD
-        missing_properties = ['foo']
-=======
         missing_properties = ["foo"]
->>>>>>> d628b40f
         with async_mock.patch.object(
             LDProofCredFormatHandler,
             "_assert_can_issue_with_id_and_proof_type",
@@ -488,18 +470,6 @@
         ), patch.object(
             test_module,
             "get_properties_without_context",
-<<<<<<< HEAD
-            return_value=missing_properties
-        ), self.assertRaises(LinkedDataProofException) as context:
-            await self.handler.create_offer(self.cred_proposal)
-        
-        assert (
-            f"{len(missing_properties)} attributes dropped. "
-            f"Provide definitions in context to correct. {missing_properties}" in str(
-                context.exception
-            )
-        )
-=======
             return_value=missing_properties,
         ), self.assertRaises(
             LinkedDataProofException
@@ -512,7 +482,6 @@
             in str(context.exception)
         )
 
->>>>>>> d628b40f
     async def test_receive_offer(self):
         cred_ex_record = async_mock.MagicMock()
         cred_offer_message = async_mock.MagicMock()
