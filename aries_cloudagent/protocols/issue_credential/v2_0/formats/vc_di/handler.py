--- conflicted
+++ resolved
@@ -99,7 +99,6 @@
         Schema = mapping[message_type]
 
         # Validate, throw if not valid
-        print("Loading:", Schema, attachment_data)
         Schema(unknown=RAISE).load(attachment_data)
 
     async def get_detail_record(self, cred_ex_id: str) -> V20CredExRecordVCDI:
@@ -282,10 +281,6 @@
                 "issuanceDate": "2024-01-10T04:44:29.563418Z",
             },
         }
-<<<<<<< HEAD
-
-=======
->>>>>>> 4c1b1772
         return self.get_format_data(CRED_20_OFFER, vcdi_cred_offer)
 
     async def receive_offer(
@@ -359,7 +354,9 @@
         async with self.profile.session() as session:
             await detail_record.save(session, reason="create v2.0 credential request")
 
-        return self.get_format_data(CRED_20_REQUEST, cred_req_result["request"])
+        tmp = self.get_format_data(CRED_20_REQUEST, cred_req_result["request"])
+        print("returning cred request format:", tmp)
+        return tmp
 
     async def receive_request(
         self, cred_ex_record: V20CredExRecord, cred_request_message: V20CredRequest
