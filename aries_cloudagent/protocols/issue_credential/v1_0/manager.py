--- conflicted
+++ resolved
@@ -623,14 +623,7 @@
             credential_values = CredentialProposal.deserialize(
                 cred_ex_record.credential_proposal_dict
             ).credential_proposal.attr_dict(decode=False)
-<<<<<<< HEAD
-
-            print("In issue credential 1")
-            print(credential_values)
-            issuer: BaseIssuer = await self.context.inject(BaseIssuer)
-=======
             issuer: IndyIssuer = await self.context.inject(IndyIssuer)
->>>>>>> 49c3b57d
             try:
                 (
                     credential_json,
