"""Classes to manage credentials."""

import asyncio
import json
import logging

from typing import Mapping, Tuple

from ....cache.base import BaseCache
from ....core.error import BaseError
from ....core.profile import Profile
from ....indy.holder import IndyHolder, IndyHolderError
from ....indy.issuer import IndyIssuer, IndyIssuerRevocationRegistryFullError
from ....ledger.base import BaseLedger
from ....messaging.credential_definitions.util import (
    CRED_DEF_TAGS,
    CRED_DEF_SENT_RECORD_TYPE,
)
from ....messaging.responder import BaseResponder
from ....revocation.indy import IndyRevocation
from ....revocation.models.revocation_registry import RevocationRegistry
from ....revocation.models.issuer_rev_reg_record import IssuerRevRegRecord
from ....storage.base import BaseStorage
from ....storage.error import StorageError, StorageNotFoundError

from .messages.credential_ack import CredentialAck
from .messages.credential_issue import CredentialIssue
from .messages.credential_offer import CredentialOffer
from .messages.credential_problem_report import (
    CredentialProblemReport,
    ProblemReportReason,
)
from .messages.credential_proposal import CredentialProposal
from .messages.credential_request import CredentialRequest
from .messages.inner.credential_preview import CredentialPreview
from .models.credential_exchange import V10CredentialExchange

LOGGER = logging.getLogger(__name__)


class CredentialManagerError(BaseError):
    """Credential error."""


class CredentialManager:
    """Class for managing credentials."""

    def __init__(self, profile: Profile):
        """
        Initialize a CredentialManager.

        Args:
            profile: The profile instance for this credential manager
        """
        self._profile = profile

    @property
    def profile(self) -> Profile:
        """
        Accessor for the current profile instance.

        Returns:
            The profile instance for this credential manager

        """
        return self._profile

    async def _match_sent_cred_def_id(self, tag_query: Mapping[str, str]) -> str:
        """Return most recent matching id of cred def that agent sent to ledger."""

        async with self._profile.session() as session:
            storage = session.inject(BaseStorage)
            found = await storage.find_all_records(
                type_filter=CRED_DEF_SENT_RECORD_TYPE, tag_query=tag_query
            )
        if not found:
            raise CredentialManagerError(
                f"Issuer has no operable cred def for proposal spec {tag_query}"
            )
        return max(found, key=lambda r: int(r.tags["epoch"])).tags["cred_def_id"]

    async def prepare_send(
        self,
        connection_id: str,
        credential_proposal: CredentialProposal,
        auto_remove: bool = None,
        comment: str = None,
    ) -> Tuple[V10CredentialExchange, CredentialOffer]:
        """
        Set up a new credential exchange for an automated send.

        Args:
            connection_id: Connection to create offer for
            credential_proposal: The credential proposal with preview
            auto_remove: Flag to automatically remove the record on completion

        Returns:
            A tuple of the new credential exchange record and credential offer message

        """
        if auto_remove is None:
            auto_remove = not self._profile.settings.get("preserve_exchange_records")
        credential_exchange = V10CredentialExchange(
            connection_id=connection_id,
            initiator=V10CredentialExchange.INITIATOR_SELF,
            role=V10CredentialExchange.ROLE_ISSUER,
            credential_proposal_dict=credential_proposal,
            auto_issue=True,
            auto_remove=auto_remove,
            trace=(credential_proposal._trace is not None),
        )
        (credential_exchange, credential_offer) = await self.create_offer(
            cred_ex_record=credential_exchange,
            counter_proposal=None,
            comment=comment,
        )
        return (credential_exchange, credential_offer)

    async def create_proposal(
        self,
        connection_id: str,
        *,
        auto_offer: bool = None,
        auto_remove: bool = None,
        comment: str = None,
        credential_preview: CredentialPreview = None,
        schema_id: str = None,
        schema_issuer_did: str = None,
        schema_name: str = None,
        schema_version: str = None,
        cred_def_id: str = None,
        issuer_did: str = None,
        trace: bool = False,
    ) -> V10CredentialExchange:
        """
        Create a credential proposal.

        Args:
            connection_id: Connection to create proposal for
            auto_offer: Should this proposal request automatically be handled to
                offer a credential
            auto_remove: Should the record be automatically removed on completion
            comment: Optional human-readable comment to include in proposal
            credential_preview: The credential preview to use to create
                the credential proposal
            schema_id: Schema id for credential proposal
            schema_issuer_did: Schema issuer DID for credential proposal
            schema_name: Schema name for credential proposal
            schema_version: Schema version for credential proposal
            cred_def_id: Credential definition id for credential proposal
            issuer_did: Issuer DID for credential proposal

        Returns:
            Resulting credential exchange record including credential proposal

        """
        credential_proposal_message = CredentialProposal(
            comment=comment,
            credential_proposal=credential_preview,
            schema_id=schema_id,
            schema_issuer_did=schema_issuer_did,
            schema_name=schema_name,
            schema_version=schema_version,
            cred_def_id=cred_def_id,
            issuer_did=issuer_did,
        )
        credential_proposal_message.assign_trace_decorator(
            self._profile.settings, trace
        )

        if auto_remove is None:
            auto_remove = not self._profile.settings.get("preserve_exchange_records")
        cred_ex_record = V10CredentialExchange(
            connection_id=connection_id,
            thread_id=credential_proposal_message._thread_id,
            initiator=V10CredentialExchange.INITIATOR_SELF,
            role=V10CredentialExchange.ROLE_HOLDER,
            state=V10CredentialExchange.STATE_PROPOSAL_SENT,
            credential_proposal_dict=credential_proposal_message,
            auto_offer=auto_offer,
            auto_remove=auto_remove,
            trace=trace,
        )
        async with self._profile.session() as session:
            await cred_ex_record.save(session, reason="create credential proposal")
        return cred_ex_record

    async def receive_proposal(
        self, message: CredentialProposal, connection_id: str
    ) -> V10CredentialExchange:
        """
        Receive a credential proposal.

        Returns:
            The resulting credential exchange record, created

        """
        # at this point, cred def and schema still open to potential negotiation
        cred_ex_record = V10CredentialExchange(
            connection_id=connection_id,
            thread_id=message._thread_id,
            initiator=V10CredentialExchange.INITIATOR_EXTERNAL,
            role=V10CredentialExchange.ROLE_ISSUER,
            state=V10CredentialExchange.STATE_PROPOSAL_RECEIVED,
            credential_proposal_dict=message,
            auto_offer=self._profile.settings.get(
                "debug.auto_respond_credential_proposal"
            ),
            auto_issue=self._profile.settings.get(
                "debug.auto_respond_credential_request"
            ),
            auto_remove=not self._profile.settings.get("preserve_exchange_records"),
            trace=(message._trace is not None),
        )
        async with self._profile.session() as session:
            await cred_ex_record.save(session, reason="receive credential proposal")

        return cred_ex_record

    async def create_offer(
        self,
        cred_ex_record: V10CredentialExchange,
        counter_proposal: CredentialProposal = None,
        comment: str = None,
    ) -> Tuple[V10CredentialExchange, CredentialOffer]:
        """
        Create a credential offer, update credential exchange record.

        Args:
            cred_ex_record: Credential exchange to create offer for
            comment: optional human-readable comment to set in offer message

        Returns:
            A tuple (credential exchange record, credential offer message)

        """

        async def _create(cred_def_id):
            issuer = self._profile.inject(IndyIssuer)
            offer_json = await issuer.create_credential_offer(cred_def_id)
            return json.loads(offer_json)

        credential_proposal_message = (
            counter_proposal
            if counter_proposal
            else cred_ex_record.credential_proposal_dict
        )
        credential_proposal_message.assign_trace_decorator(
            self._profile.settings, cred_ex_record.trace
        )
        cred_def_id = await self._match_sent_cred_def_id(
            {
                t: getattr(credential_proposal_message, t)
                for t in CRED_DEF_TAGS
                if getattr(credential_proposal_message, t)
            }
        )

        credential_preview = credential_proposal_message.credential_proposal

        # vet attributes
        ledger = self._profile.inject(BaseLedger)
        async with ledger:
            schema_id = await ledger.credential_definition_id2schema_id(cred_def_id)
            schema = await ledger.get_schema(schema_id)
        schema_attrs = {attr for attr in schema["attrNames"]}
        preview_attrs = {attr for attr in credential_preview.attr_dict()}
        if preview_attrs != schema_attrs:
            raise CredentialManagerError(
                f"Preview attributes {preview_attrs} "
                f"mismatch corresponding schema attributes {schema_attrs}"
            )

        credential_offer = None
        cache_key = f"credential_offer::{cred_def_id}"
        cache = self._profile.inject(BaseCache, required=False)
        if cache:
            async with cache.acquire(cache_key) as entry:
                if entry.result:
                    credential_offer = entry.result
                else:
                    credential_offer = await _create(cred_def_id)
                    await entry.set_result(credential_offer, 3600)
        if not credential_offer:
            credential_offer = await _create(cred_def_id)

        credential_offer_message = CredentialOffer(
            comment=comment,
            credential_preview=credential_preview,
            offers_attach=[
                (
                    CredentialOffer.wrap_indy_offer(credential_offer, aip2_flag=True)
                    # if self._profile.settings.get_value("aip_version", 1) >= 2
                    if self._profile.settings.get_value("emit_new_didcomm_mime_type")
                    and self._profile.settings.get_value("emit_new_didcomm_prefix")
                    else CredentialOffer.wrap_indy_offer(credential_offer)
                )
            ],
        )

        credential_offer_message._thread = {"thid": cred_ex_record.thread_id}
        credential_offer_message.assign_trace_decorator(
            self._profile.settings, cred_ex_record.trace
        )

        cred_ex_record.thread_id = credential_offer_message._thread_id
        cred_ex_record.schema_id = credential_offer["schema_id"]
        cred_ex_record.credential_definition_id = credential_offer["cred_def_id"]
        cred_ex_record.state = V10CredentialExchange.STATE_OFFER_SENT
        cred_ex_record.credential_proposal_dict = (  # any counter replaces original
            credential_proposal_message
        )
        cred_ex_record.credential_offer = credential_offer

        cred_ex_record.credential_offer_dict = credential_offer_message

        async with self._profile.session() as session:
            await cred_ex_record.save(session, reason="create credential offer")

        return (cred_ex_record, credential_offer_message)

    async def receive_offer(
        self, message: CredentialOffer, connection_id: str
    ) -> V10CredentialExchange:
        """
        Receive a credential offer.

        Returns:
            The credential exchange record, updated

        """
        credential_preview = message.credential_preview
        indy_offer = message.indy_offer(0)
        schema_id = indy_offer["schema_id"]
        cred_def_id = indy_offer["cred_def_id"]

        credential_proposal_dict = CredentialProposal(
            comment=message.comment,
            credential_proposal=credential_preview,
            schema_id=schema_id,
            cred_def_id=cred_def_id,
        )

        async with self._profile.session() as session:
            # Get credential exchange record (holder sent proposal first)
            # or create it (issuer sent offer first)
            try:
                cred_ex_record = await (
                    V10CredentialExchange.retrieve_by_connection_and_thread(
                        session, connection_id, message._thread_id
                    )
                )
                cred_ex_record.credential_proposal_dict = credential_proposal_dict
            except StorageNotFoundError:  # issuer sent this offer free of any proposal
                cred_ex_record = V10CredentialExchange(
                    connection_id=connection_id,
                    thread_id=message._thread_id,
                    initiator=V10CredentialExchange.INITIATOR_EXTERNAL,
                    role=V10CredentialExchange.ROLE_HOLDER,
                    credential_proposal_dict=credential_proposal_dict,
                    auto_remove=not self._profile.settings.get(
                        "preserve_exchange_records"
                    ),
                    trace=(message._trace is not None),
                )

            cred_ex_record.credential_offer = indy_offer
            cred_ex_record.state = V10CredentialExchange.STATE_OFFER_RECEIVED
            cred_ex_record.schema_id = schema_id
            cred_ex_record.credential_definition_id = cred_def_id

            await cred_ex_record.save(session, reason="receive credential offer")

        return cred_ex_record

    async def create_request(
        self, cred_ex_record: V10CredentialExchange, holder_did: str
    ) -> Tuple[V10CredentialExchange, CredentialRequest]:
        """
        Create a credential request.

        Args:
            cred_ex_record: Credential exchange record
                for which to create request
            holder_did: holder DID

        Returns:
            A tuple (credential exchange record, credential request message)

        """
        if cred_ex_record.state != V10CredentialExchange.STATE_OFFER_RECEIVED:
            raise CredentialManagerError(
                f"Credential exchange {cred_ex_record.credential_exchange_id} "
                f"in {cred_ex_record.state} state "
                f"(must be {V10CredentialExchange.STATE_OFFER_RECEIVED})"
            )

        credential_definition_id = cred_ex_record.credential_definition_id
        cred_offer_ser = cred_ex_record._credential_offer.ser

        async def _create():
            ledger = self._profile.inject(BaseLedger)
            async with ledger:
                credential_definition = await ledger.get_credential_definition(
                    credential_definition_id
                )

            holder = self._profile.inject(IndyHolder)
            request_json, metadata_json = await holder.create_credential_request(
                cred_offer_ser,
                credential_definition,
                holder_did,
            )
            return {
                "request": json.loads(request_json),
                "metadata": json.loads(metadata_json),
            }

        if cred_ex_record.credential_request:
            LOGGER.warning(
                "create_request called multiple times for v1.0 credential exchange: %s",
                cred_ex_record.credential_exchange_id,
            )
        else:
            nonce = cred_offer_ser["nonce"]
            cache_key = (
                f"credential_request::{credential_definition_id}::{holder_did}::{nonce}"
            )
            cred_req_result = None
            cache = self._profile.inject(BaseCache, required=False)
            if cache:
                async with cache.acquire(cache_key) as entry:
                    if entry.result:
                        cred_req_result = entry.result
                    else:
                        cred_req_result = await _create()
                        await entry.set_result(cred_req_result, 3600)
            if not cred_req_result:
                cred_req_result = await _create()

            (
                cred_ex_record.credential_request,
                cred_ex_record.credential_request_metadata,
            ) = (cred_req_result["request"], cred_req_result["metadata"])

        credential_request_message = CredentialRequest(
            requests_attach=[
<<<<<<< HEAD
                (
                    CredentialRequest.wrap_indy_cred_req(
                        cred_ex_record.credential_request, aip2_flag=True
                    )
                    # if self._profile.settings.get_value("aip_version", 1) >= 2
                    if self._profile.settings.get_value("emit_new_didcomm_mime_type")
                    and self._profile.settings.get_value("emit_new_didcomm_prefix")
                    else CredentialRequest.wrap_indy_cred_req(
                        cred_ex_record.credential_request
                    )
=======
                CredentialRequest.wrap_indy_cred_req(
                    cred_ex_record._credential_request.ser
>>>>>>> fa308dad
                )
            ]
        )
        credential_request_message._thread = {"thid": cred_ex_record.thread_id}
        credential_request_message.assign_trace_decorator(
            self._profile.settings, cred_ex_record.trace
        )

        cred_ex_record.state = V10CredentialExchange.STATE_REQUEST_SENT
        async with self._profile.session() as session:
            await cred_ex_record.save(session, reason="create credential request")

        return (cred_ex_record, credential_request_message)

    async def receive_request(self, message: CredentialRequest, connection_id: str):
        """
        Receive a credential request.

        Args:
            credential_request_message: Credential request to receive

        Returns:
            credential exchange record, retrieved and updated

        """
        assert len(message.requests_attach or []) == 1
        credential_request = message.indy_cred_req(0)

        async with self._profile.session() as session:
            cred_ex_record = await (
                V10CredentialExchange.retrieve_by_connection_and_thread(
                    session, connection_id, message._thread_id
                )
            )
            cred_ex_record.credential_request = credential_request
            cred_ex_record.state = V10CredentialExchange.STATE_REQUEST_RECEIVED
            await cred_ex_record.save(session, reason="receive credential request")

        return cred_ex_record

    async def issue_credential(
        self,
        cred_ex_record: V10CredentialExchange,
        *,
        comment: str = None,
        retries: int = 5,
    ) -> Tuple[V10CredentialExchange, CredentialIssue]:
        """
        Issue a credential.

        Args:
            cred_ex_record: The credential exchange record
                for which to issue a credential
            comment: optional human-readable comment pertaining to credential issue

        Returns:
            Tuple: (Updated credential exchange record, credential message)

        """

        if cred_ex_record.state != V10CredentialExchange.STATE_REQUEST_RECEIVED:
            raise CredentialManagerError(
                f"Credential exchange {cred_ex_record.credential_exchange_id} "
                f"in {cred_ex_record.state} state "
                f"(must be {V10CredentialExchange.STATE_REQUEST_RECEIVED})"
            )

        schema_id = cred_ex_record.schema_id
        rev_reg = None

        if cred_ex_record.credential:
            LOGGER.warning(
                "issue_credential called multiple times for "
                + "credential exchange record %s - abstaining",
                cred_ex_record.credential_exchange_id,
            )
        else:
            cred_offer_ser = cred_ex_record._credential_offer.ser
            cred_req_ser = cred_ex_record._credential_request.ser

            ledger = self._profile.inject(BaseLedger)
            async with ledger:
                schema = await ledger.get_schema(schema_id)
                credential_definition = await ledger.get_credential_definition(
                    cred_ex_record.credential_definition_id
                )

            tails_path = None
            if credential_definition["value"].get("revocation"):
                revoc = IndyRevocation(self._profile)
                try:
                    active_rev_reg_rec = await revoc.get_active_issuer_rev_reg_record(
                        cred_ex_record.credential_definition_id
                    )
                    rev_reg = await active_rev_reg_rec.get_registry()
                    cred_ex_record.revoc_reg_id = active_rev_reg_rec.revoc_reg_id

                    tails_path = rev_reg.tails_local_path
                    await rev_reg.get_or_fetch_local_tails_path()

                except StorageNotFoundError:
                    async with self._profile.session() as session:
                        posted_rev_reg_recs = (
                            await IssuerRevRegRecord.query_by_cred_def_id(
                                session,
                                cred_ex_record.credential_definition_id,
                                state=IssuerRevRegRecord.STATE_POSTED,
                            )
                        )
                    if not posted_rev_reg_recs:
                        # Send next 2 rev regs, publish tails files in background
                        async with self._profile.session() as session:
                            old_rev_reg_recs = sorted(
                                await IssuerRevRegRecord.query_by_cred_def_id(
                                    session,
                                    cred_ex_record.credential_definition_id,
                                )
                            )  # prefer to reuse prior rev reg size
                        for _ in range(2):
                            pending_rev_reg_rec = await revoc.init_issuer_registry(
                                cred_ex_record.credential_definition_id,
                                max_cred_num=(
                                    old_rev_reg_recs[0].max_cred_num
                                    if old_rev_reg_recs
                                    else None
                                ),
                            )
                            asyncio.ensure_future(
                                pending_rev_reg_rec.stage_pending_registry(
                                    self._profile,
                                    max_attempts=3,  # fail both in < 2s at worst
                                )
                            )
                    if retries > 0:
                        LOGGER.info(
                            "Waiting 2s on posted rev reg for cred def %s, retrying",
                            cred_ex_record.credential_definition_id,
                        )
                        await asyncio.sleep(2)
                        return await self.issue_credential(
                            cred_ex_record=cred_ex_record,
                            comment=comment,
                            retries=retries - 1,
                        )

                    raise CredentialManagerError(
                        f"Cred def id {cred_ex_record.credential_definition_id} "
                        "has no active revocation registry"
                    )
                del revoc

            credential_values = (
                cred_ex_record.credential_proposal_dict.credential_proposal.attr_dict(
                    decode=False
                )
            )
            issuer = self._profile.inject(IndyIssuer)
            try:
                (
                    credential_json,
                    cred_ex_record.revocation_id,
                ) = await issuer.create_credential(
                    schema,
                    cred_offer_ser,
                    cred_req_ser,
                    credential_values,
                    cred_ex_record.credential_exchange_id,
                    cred_ex_record.revoc_reg_id,
                    tails_path,
                )

                # If the rev reg is now full
                if rev_reg and rev_reg.max_creds == int(cred_ex_record.revocation_id):
                    async with self._profile.session() as session:
                        await active_rev_reg_rec.set_state(
                            session,
                            IssuerRevRegRecord.STATE_FULL,
                        )

                    # Send next 1 rev reg, publish tails file in background
                    revoc = IndyRevocation(self._profile)
                    pending_rev_reg_rec = await revoc.init_issuer_registry(
                        active_rev_reg_rec.cred_def_id,
                        max_cred_num=active_rev_reg_rec.max_cred_num,
                    )
                    asyncio.ensure_future(
                        pending_rev_reg_rec.stage_pending_registry(
                            self._profile,
                            max_attempts=16,
                        )
                    )

            except IndyIssuerRevocationRegistryFullError:
                # unlucky: duelling instance issued last cred near same time as us
                async with self._profile.session() as session:
                    await active_rev_reg_rec.set_state(
                        session,
                        IssuerRevRegRecord.STATE_FULL,
                    )

                if retries > 0:
                    # use next rev reg; at worst, lucky instance is putting one up
                    LOGGER.info(
                        "Waiting 1s and retrying: revocation registry %s is full",
                        active_rev_reg_rec.revoc_reg_id,
                    )
                    await asyncio.sleep(1)
                    return await self.issue_credential(
                        cred_ex_record=cred_ex_record,
                        comment=comment,
                        retries=retries - 1,
                    )

                raise

            cred_ex_record.credential = json.loads(credential_json)

        cred_ex_record.state = V10CredentialExchange.STATE_ISSUED
        async with self._profile.session() as session:
            # FIXME - re-fetch record to check state, apply transactional update
            await cred_ex_record.save(session, reason="issue credential")

        credential_message = CredentialIssue(
            comment=comment,
            credentials_attach=[
<<<<<<< HEAD
                (
                    CredentialIssue.wrap_indy_credential(
                        cred_ex_record.credential, aip2_flag=True
                    )
                    # if self._profile.settings.get_value("aip_version", 1) >= 2
                    if self._profile.settings.get_value("emit_new_didcomm_mime_type")
                    and self._profile.settings.get_value("emit_new_didcomm_prefix")
                    else CredentialIssue.wrap_indy_credential(cred_ex_record.credential)
                )
=======
                CredentialIssue.wrap_indy_credential(cred_ex_record._credential.ser)
>>>>>>> fa308dad
            ],
        )
        credential_message._thread = {"thid": cred_ex_record.thread_id}
        credential_message.assign_trace_decorator(
            self._profile.settings, cred_ex_record.trace
        )

        return (cred_ex_record, credential_message)

    async def receive_credential(
        self, message: CredentialIssue, connection_id: str
    ) -> V10CredentialExchange:
        """
        Receive a credential from an issuer.

        Hold in storage potentially to be processed by controller before storing.

        Returns:
            Credential exchange record, retrieved and updated

        """
        assert len(message.credentials_attach or []) == 1
        raw_credential = message.indy_credential(0)

        # FIXME use transaction, fetch for_update
        async with self._profile.session() as session:
            cred_ex_record = await (
                V10CredentialExchange.retrieve_by_connection_and_thread(
                    session,
                    connection_id,
                    message._thread_id,
                )
            )

            cred_ex_record.raw_credential = raw_credential
            cred_ex_record.state = V10CredentialExchange.STATE_CREDENTIAL_RECEIVED

            await cred_ex_record.save(session, reason="receive credential")
        return cred_ex_record

    async def store_credential(
        self, cred_ex_record: V10CredentialExchange, credential_id: str = None
    ) -> Tuple[V10CredentialExchange, CredentialAck]:
        """
        Store a credential in holder wallet; send ack to issuer.

        Args:
            cred_ex_record: credential exchange record
                with credential to store and ack
            credential_id: optional credential identifier to override default on storage

        Returns:
            Updated credential exchange record

        """
        if cred_ex_record.state != (V10CredentialExchange.STATE_CREDENTIAL_RECEIVED):
            raise CredentialManagerError(
                f"Credential exchange {cred_ex_record.credential_exchange_id} "
                f"in {cred_ex_record.state} state "
                f"(must be {V10CredentialExchange.STATE_CREDENTIAL_RECEIVED})"
            )

        raw_cred_serde = cred_ex_record._raw_credential
        revoc_reg_def = None
        ledger = self._profile.inject(BaseLedger)
        async with ledger:
            credential_definition = await ledger.get_credential_definition(
                raw_cred_serde.de.cred_def_id
            )
            if raw_cred_serde.de.rev_reg_id:
                revoc_reg_def = await ledger.get_revoc_reg_def(
                    raw_cred_serde.de.rev_reg_id
                )

        holder = self._profile.inject(IndyHolder)
        if (
            cred_ex_record.credential_proposal_dict
            and cred_ex_record.credential_proposal_dict.credential_proposal
        ):
            mime_types = (
                cred_ex_record.credential_proposal_dict.credential_proposal.mime_types()
            )
        else:
            mime_types = None

        if revoc_reg_def:
            revoc_reg = RevocationRegistry.from_definition(revoc_reg_def, True)
            await revoc_reg.get_or_fetch_local_tails_path()
        try:
            credential_id = await holder.store_credential(
                credential_definition,
                raw_cred_serde.ser,
                cred_ex_record.credential_request_metadata,
                mime_types,
                credential_id=credential_id,
                rev_reg_def=revoc_reg_def,
            )
        except IndyHolderError as e:
            LOGGER.error(f"Error storing credential. {e.error_code}: {e.message}")
            raise e

        credential_json = await holder.get_credential(credential_id)
        credential = json.loads(credential_json)

        cred_ex_record.credential_id = credential_id
        cred_ex_record.credential = credential
        cred_ex_record.revoc_reg_id = credential.get("rev_reg_id", None)
        cred_ex_record.revocation_id = credential.get("cred_rev_id", None)

        async with self._profile.session() as session:
            # FIXME - re-fetch record to check state, apply transactional update
            await cred_ex_record.save(session, reason="store credential")

        return cred_ex_record

    async def send_credential_ack(
        self,
        cred_ex_record: V10CredentialExchange,
    ):
        """
        Create, send, and return ack message for input credential exchange record.

        Delete credential exchange record if set to auto-remove.

        Returns:
            Tuple: cred ex record, credential ack message for tracing.

        """
        credential_ack_message = CredentialAck()
        credential_ack_message.assign_thread_id(
            cred_ex_record.thread_id, cred_ex_record.parent_thread_id
        )
        credential_ack_message.assign_trace_decorator(
            self._profile.settings, cred_ex_record.trace
        )

        cred_ex_record.state = V10CredentialExchange.STATE_ACKED
        try:
            async with self._profile.session() as session:
                # FIXME - re-fetch record to check state, apply transactional update
                await cred_ex_record.save(session, reason="ack credential")

                if cred_ex_record.auto_remove:
                    await cred_ex_record.delete_record(session)  # all done: delete

        except StorageError as err:
            LOGGER.exception(err)  # holder still owes an ack: carry on

        responder = self._profile.inject(BaseResponder, required=False)
        if responder:
            await responder.send_reply(
                credential_ack_message,
                connection_id=cred_ex_record.connection_id,
            )
        else:
            LOGGER.warning(
                "Configuration has no BaseResponder: cannot ack credential on %s",
                cred_ex_record.thread_id,
            )

        return cred_ex_record, credential_ack_message

    async def receive_credential_ack(
        self, message: CredentialAck, connection_id: str
    ) -> V10CredentialExchange:
        """
        Receive credential ack from holder.

        Returns:
            credential exchange record, retrieved and updated

        """
        # FIXME use transaction, fetch for_update
        async with self._profile.session() as session:
            cred_ex_record = await (
                V10CredentialExchange.retrieve_by_connection_and_thread(
                    session,
                    connection_id,
                    message._thread_id,
                )
            )

            cred_ex_record.state = V10CredentialExchange.STATE_ACKED
            await cred_ex_record.save(session, reason="credential acked")

        if cred_ex_record.auto_remove:
            async with self._profile.session() as session:
                await cred_ex_record.delete_record(session)  # all done: delete

        return cred_ex_record

    async def create_problem_report(
        self,
        cred_ex_record: V10CredentialExchange,
        description: str,
    ):
        """
        Update cred ex record; create and return problem report.

        Returns:
            problem report

        """
        cred_ex_record.state = None
        async with self._profile.session() as session:
            await cred_ex_record.save(session, reason="created problem report")

        report = CredentialProblemReport(
            description={
                "en": description,
                "code": ProblemReportReason.ISSUANCE_ABANDONED.value,
            }
        )
        report.assign_thread_id(cred_ex_record.thread_id)

        return report

    async def receive_problem_report(
        self, message: CredentialProblemReport, connection_id: str
    ):
        """
        Receive problem report.

        Returns:
            credential exchange record, retrieved and updated

        """
        # FIXME use transaction, fetch for_update
        async with self._profile.session() as session:
            cred_ex_record = await (
                V10CredentialExchange.retrieve_by_connection_and_thread(
                    session,
                    connection_id,
                    message._thread_id,
                )
            )

            cred_ex_record.state = None
            code = message.description.get(
                "code",
                ProblemReportReason.ISSUANCE_ABANDONED.value,
            )
            cred_ex_record.error_msg = f"{code}: {message.description.get('en', code)}"
            await cred_ex_record.save(session, reason="received problem report")

        return cred_ex_record<|MERGE_RESOLUTION|>--- conflicted
+++ resolved
@@ -445,21 +445,16 @@
 
         credential_request_message = CredentialRequest(
             requests_attach=[
-<<<<<<< HEAD
                 (
                     CredentialRequest.wrap_indy_cred_req(
-                        cred_ex_record.credential_request, aip2_flag=True
+                        cred_ex_record._credential_request.ser, aip2_flag=True
                     )
                     # if self._profile.settings.get_value("aip_version", 1) >= 2
                     if self._profile.settings.get_value("emit_new_didcomm_mime_type")
                     and self._profile.settings.get_value("emit_new_didcomm_prefix")
                     else CredentialRequest.wrap_indy_cred_req(
-                        cred_ex_record.credential_request
-                    )
-=======
-                CredentialRequest.wrap_indy_cred_req(
-                    cred_ex_record._credential_request.ser
->>>>>>> fa308dad
+                        cred_ex_record._credential_request.ser
+                    )
                 )
             ]
         )
@@ -685,19 +680,17 @@
         credential_message = CredentialIssue(
             comment=comment,
             credentials_attach=[
-<<<<<<< HEAD
                 (
                     CredentialIssue.wrap_indy_credential(
-                        cred_ex_record.credential, aip2_flag=True
+                        cred_ex_record._credential.ser, aip2_flag=True
                     )
                     # if self._profile.settings.get_value("aip_version", 1) >= 2
                     if self._profile.settings.get_value("emit_new_didcomm_mime_type")
                     and self._profile.settings.get_value("emit_new_didcomm_prefix")
-                    else CredentialIssue.wrap_indy_credential(cred_ex_record.credential)
-                )
-=======
-                CredentialIssue.wrap_indy_credential(cred_ex_record._credential.ser)
->>>>>>> fa308dad
+                    else CredentialIssue.wrap_indy_credential(
+                        cred_ex_record._credential.ser
+                    )
+                )
             ],
         )
         credential_message._thread = {"thid": cred_ex_record.thread_id}
