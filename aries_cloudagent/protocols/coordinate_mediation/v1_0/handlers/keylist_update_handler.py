--- conflicted
+++ resolved
@@ -5,11 +5,7 @@
 from .....messaging.responder import BaseResponder
 from .....storage.error import StorageNotFoundError
 
-<<<<<<< HEAD
 from ....problem_report.v1_0.message import CMProblemReport, ProblemReportReason
-=======
-from ....problem_report.v1_0.message import ProblemReport
->>>>>>> eb3fd94f
 
 from ..manager import MediationManager, MediationNotGrantedError
 from ..messages.keylist_update import KeylistUpdate
@@ -39,7 +35,6 @@
             response = await mgr.update_keylist(record, updates=context.message.updates)
             await responder.send_reply(response)
         except (StorageNotFoundError, MediationNotGrantedError):
-<<<<<<< HEAD
             reply = CMProblemReport(
                 description={
                     "en": "Mediation has not been granted for this connection",
@@ -47,14 +42,4 @@
                 }
             )
             reply.assign_thread_from(context.message)
-            await responder.send_reply(reply)
-=======
-            await responder.send_reply(
-                ProblemReport(
-                    description={
-                        "en": "Mediation has not been granted for this connection",
-                        "code": ProblemReportReason.MEDIATION_NOT_GRANTED.value,
-                    }
-                )
-            )
->>>>>>> eb3fd94f
+            await responder.send_reply(reply)