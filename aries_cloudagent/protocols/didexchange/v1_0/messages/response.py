"""Represents a DID exchange response message under RFC 23."""

from typing import Optional
from marshmallow import EXCLUDE, fields

from .....messaging.agent_message import AgentMessage, AgentMessageSchema
from .....messaging.decorators.attach_decorator import (
    AttachDecorator,
    AttachDecoratorSchema,
)
<<<<<<< HEAD
from .....messaging.valid import ANY_DID_OR_UNQUALIFIED_EXAMPLE, ANY_DID_OR_UNQUALIFIED_VALIDATE

=======
from .....messaging.valid import GENERIC_DID_EXAMPLE, GENERIC_DID_VALIDATE
>>>>>>> 450c666e
from ..message_types import DIDX_RESPONSE, PROTOCOL_PACKAGE

HANDLER_CLASS = f"{PROTOCOL_PACKAGE}.handlers.response_handler.DIDXResponseHandler"


class DIDXResponse(AgentMessage):
    """Class representing a DID exchange response under RFC 23."""

    class Meta:
        """Metadata for DID exchange response under RFC 23."""

        handler_class = HANDLER_CLASS
        message_type = DIDX_RESPONSE
        schema_class = "DIDXResponseSchema"

    def __init__(
        self,
        *,
        did: str = None,
        did_doc_attach: Optional[AttachDecorator] = None,
        **kwargs,
    ):
        """
        Initialize DID exchange response object under RFC 23.

        Args:
            image_url: Optional image URL for this response
            did_doc_attach: signed DID doc attachment
        """
        super().__init__(**kwargs)
        self.did = did
        self.did_doc_attach = did_doc_attach


class DIDXResponseSchema(AgentMessageSchema):
    """Schema class for DID exchange response under RFC 23."""

    class Meta:
        """DID exchange response schema class metadata."""

        model_class = DIDXResponse
        unknown = EXCLUDE

    did = fields.Str(
<<<<<<< HEAD
        validate=ANY_DID_OR_UNQUALIFIED_VALIDATE,
        metadata={"description": "DID of exchange", "example": ANY_DID_OR_UNQUALIFIED_EXAMPLE},
=======
        validate=GENERIC_DID_VALIDATE,
        metadata={"description": "DID of exchange", "example": GENERIC_DID_EXAMPLE},
>>>>>>> 450c666e
    )
    did_doc_attach = fields.Nested(
        AttachDecoratorSchema,
        required=False,
        data_key="did_doc~attach",
        metadata={"description": "As signed attachment, DID Doc associated with DID"},
    )<|MERGE_RESOLUTION|>--- conflicted
+++ resolved
@@ -8,12 +8,7 @@
     AttachDecorator,
     AttachDecoratorSchema,
 )
-<<<<<<< HEAD
-from .....messaging.valid import ANY_DID_OR_UNQUALIFIED_EXAMPLE, ANY_DID_OR_UNQUALIFIED_VALIDATE
-
-=======
 from .....messaging.valid import GENERIC_DID_EXAMPLE, GENERIC_DID_VALIDATE
->>>>>>> 450c666e
 from ..message_types import DIDX_RESPONSE, PROTOCOL_PACKAGE
 
 HANDLER_CLASS = f"{PROTOCOL_PACKAGE}.handlers.response_handler.DIDXResponseHandler"
@@ -58,13 +53,8 @@
         unknown = EXCLUDE
 
     did = fields.Str(
-<<<<<<< HEAD
-        validate=ANY_DID_OR_UNQUALIFIED_VALIDATE,
-        metadata={"description": "DID of exchange", "example": ANY_DID_OR_UNQUALIFIED_EXAMPLE},
-=======
         validate=GENERIC_DID_VALIDATE,
         metadata={"description": "DID of exchange", "example": GENERIC_DID_EXAMPLE},
->>>>>>> 450c666e
     )
     did_doc_attach = fields.Nested(
         AttachDecoratorSchema,
