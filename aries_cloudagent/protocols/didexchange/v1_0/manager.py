--- conflicted
+++ resolved
@@ -357,14 +357,10 @@
             # Omit DID Doc attachment if we're using a public DID
             did_doc = None
             attach = None
-<<<<<<< HEAD
-        elif not my_info.did.startswith("did:peer:2"):
-=======
             did = conn_rec.my_did
             if not did.startswith("did:"):
                 did = f"did:sov:{did}"
-        else:
->>>>>>> 450c666e
+        elif not my_info.did.startswith("did:peer:2"):
             did_doc = await self.create_did_document(
                 my_info,
                 conn_rec.inbound_connection_id,
@@ -529,7 +525,6 @@
 
         peer_did_3 = None
         # request DID doc describes requester DID
-<<<<<<< HEAD
         if request.did and request.did.startswith("did:peer:2"):
             peer_did_3, conn_did_doc = gen_did_peer_3(request.did)
             await self.store_did_document(conn_did_doc)
@@ -555,8 +550,7 @@
                     )
                     raise DIDXManagerError("does not match")
             await self.store_did_document_with_different_id(conn_did_doc,request.did)
-=======
-        if request.did_doc_attach and request.did_doc_attach.data:
+        if conn_did_doc or (request.did_doc_attach and request.did_doc_attach.data):
             self._logger.debug("Received DID Doc attachment in request")
             async with self.profile.session() as session:
                 wallet = session.inject(BaseWallet)
@@ -578,7 +572,6 @@
                 "No DID Doc attachment in request; doc will be resolved from DID"
             )
             await self.record_keys_for_public_did(request.did)
->>>>>>> 450c666e
 
         if conn_rec:  # request is against explicit invitation
             auto_accept = (
@@ -702,7 +695,6 @@
             if not did.startswith("did:"):
                 did = f"did:sov:{did}"
         else:
-<<<<<<< HEAD
             if self.profile.settings.get("debug.send_peer_did", False) or (conn_rec.their_did and conn_rec.their_did.startswith("did:peer:")):
                 async with self.profile.session() as session:
                     wallet = session.inject(BaseWallet)
@@ -733,16 +725,6 @@
                     )
 
         conn_rec.my_did = my_info.did
-=======
-            async with self.profile.session() as session:
-                wallet = session.inject(BaseWallet)
-                my_info = await wallet.create_local_did(
-                    method=SOV,
-                    key_type=ED25519,
-                )
-            conn_rec.my_did = my_info.did
-            did = my_info.did
->>>>>>> 450c666e
 
         # Idempotent; if routing has already been set up, no action taken
         await self._route_manager.route_connection_as_inviter(
@@ -751,15 +733,11 @@
 
         my_endpoints = self.produce_endpoints_list(my_endpoint)
 
-<<<<<<< HEAD
-        if not did_doc:
-=======
         if use_public_did:
             # Omit DID Doc attachment if we're using a public DID
             did_doc = None
             attach = None
         else:
->>>>>>> 450c666e
             did_doc = await self.create_did_document(
                 my_info,
                 conn_rec.inbound_connection_id,
@@ -768,7 +746,6 @@
                     filter(None, [base_mediation_record, mediation_record])
                 ),
             )
-<<<<<<< HEAD
         # should not send DIDDoc is did is `did:peer:2`
         attach = AttachDecorator.data_base64(did_doc.serialize())
         async with self.profile.session() as session:
@@ -776,14 +753,6 @@
             await attach.data.sign(conn_rec.invitation_key, wallet)
 
         response = DIDXResponse(did=my_info.did, did_doc_attach=attach)
-=======
-            attach = AttachDecorator.data_base64(did_doc.serialize())
-            async with self.profile.session() as session:
-                wallet = session.inject(BaseWallet)
-                await attach.data.sign(conn_rec.invitation_key, wallet)
-
-        response = DIDXResponse(did=did, did_doc_attach=attach)
->>>>>>> 450c666e
         # Assign thread information
         response.assign_thread_from(request)
         response.assign_trace_from(request)
@@ -885,7 +854,6 @@
             )
 
         their_did = response.did
-<<<<<<< HEAD
         # request DID doc describes requester DID
         if conn_rec.my_did.startswith("did:peer:2"):
             peer_did_3, my_dp3_doc = gen_did_peer_3(conn_rec.my_did)
@@ -913,7 +881,6 @@
                     )
 
         await self.store_did_document_with_different_id(conn_did_doc,their_did)
-=======
         if response.did_doc_attach:
             async with self.profile.session() as session:
                 wallet = session.inject(BaseWallet)
@@ -934,7 +901,6 @@
                 "No DID Doc attachment in response; doc will be resolved from DID"
             )
             await self.record_keys_for_public_did(response.did)
->>>>>>> 450c666e
 
         conn_rec.their_did = their_did
         conn_rec.state = ConnRecord.State.RESPONSE.rfc23
