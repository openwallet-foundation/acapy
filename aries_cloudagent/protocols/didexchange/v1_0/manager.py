--- conflicted
+++ resolved
@@ -300,7 +300,6 @@
                 my_info = await wallet.get_local_did(conn_rec.my_did)
         else:
             # Create new DID for connection
-<<<<<<< HEAD
             if self.profile.settings.get("debug.send_peer_did", True):
                 async with self.profile.session() as session:
                     wallet = session.inject(BaseWallet)
@@ -338,15 +337,6 @@
         await self._route_manager.route_connection_as_invitee(
             self.profile, conn_rec, mediation_record
         )
-=======
-            async with self.profile.session() as session:
-                wallet = session.inject(BaseWallet)
-                my_info = await wallet.create_local_did(
-                    method=SOV,
-                    key_type=ED25519,
-                )
-                conn_rec.my_did = my_info.did
->>>>>>> cbbcc8df
 
         # Create connection request message
         if my_endpoint:
@@ -358,16 +348,13 @@
                 my_endpoints.append(default_endpoint)
             my_endpoints.extend(self.profile.settings.get("additional_endpoints", []))
 
-<<<<<<< HEAD
         # request DID doc describes requester DID
-        if my_info.did.startswith("did:peer:2"):
-            did_doc = resolve_peer_did(my_info.did)
-=======
         if use_public_did:
             # Omit DID Doc attachment if we're using a public DID
             did_doc = None
             attach = None
->>>>>>> cbbcc8df
+        elif my_info.did.startswith("did:peer:2"):
+            did_doc = resolve_peer_did(my_info.did)
         else:
             did_doc = await self.create_did_document(
                 my_info,
@@ -377,14 +364,11 @@
                     filter(None, [base_mediation_record, mediation_record])
                 ),
             )
-<<<<<<< HEAD
-=======
             attach = AttachDecorator.data_base64(did_doc.serialize())
             async with self.profile.session() as session:
                 wallet = session.inject(BaseWallet)
                 await attach.data.sign(my_info.verkey, wallet)
 
->>>>>>> cbbcc8df
         if conn_rec.their_public_did is not None:
             qualified_did = conn_rec.their_public_did
             did_document = await self.get_resolved_did_document(qualified_did)
