"""Utilities for dealing with indy conventions."""

from .....indy.holder import IndyHolder

from ..messages.inner.presentation_preview import PresentationPreview


async def indy_proof_req_preview2indy_requested_creds(
<<<<<<< HEAD
    indy_proof_req: dict, preview: PresentationPreview = None, *, holder: IndyHolder
=======
    indy_proof_req: dict, preview: PresentationPreview = None, *, holder: BaseHolder
>>>>>>> 1405995d
):
    """
    Build indy requested-credentials structure.

    Given input proof request and presentation preview, use credentials in
    holder's wallet to build indy requested credentials structure for input
    to proof creation.

    Args:
        indy_proof_req: indy proof request
        pres_preview: preview from presentation proposal, if applicable
        holder: holder injected into current context

    """
    req_creds = {
        "self_attested_attributes": {},
        "requested_attributes": {},
        "requested_predicates": {},
    }

    for (referent, req_item) in indy_proof_req["requested_attributes"].items():
        credentials = await holder.get_credentials_for_presentation_request_by_referent(
            presentation_request=indy_proof_req,
            referents=(referent,),
            start=0,
            count=100,
        )
        if not credentials:
            raise ValueError(
<<<<<<< HEAD
                "Could not automatically construct presentation for "
=======
                f"Could not automatically construct presentation for "
>>>>>>> 1405995d
                + f"presentation request {indy_proof_req['name']}"
                + f":{indy_proof_req['version']} because referent "
                + f"{referent} did not produce any credentials."
            )

        # match returned creds against any preview values
        if len(credentials) == 1:
            cred_match = credentials[0]
        elif preview:
            reft = indy_proof_req["requested_attributes"][referent]
            names = [reft["name"]] if "name" in reft else reft.get("names")
            for cred in credentials:  # holder sorts by irrevocability, least referent
                if all(
                    preview.has_attr_spec(
                        cred_def_id=cred["cred_info"]["cred_def_id"],
                        name=name,
                        value=cred["cred_info"]["attrs"][name],
                    )
                    for name in names
                ):
                    cred_match = cred
                    break
            else:
                raise ValueError(
<<<<<<< HEAD
                    "Could not automatically construct presentation for "
=======
                    f"Could not automatically construct presentation for "
>>>>>>> 1405995d
                    + f"presentation request {indy_proof_req['name']}"
                    + f":{indy_proof_req['version']} because referent "
                    + f"{referent} did not produce any credentials matching "
                    + "proposed preview."
                )
        else:
            cred_match = credentials[0]  # holder sorts

        if "restrictions" in indy_proof_req["requested_attributes"][referent]:
            req_creds["requested_attributes"][referent] = {
                "cred_id": cred_match["cred_info"]["referent"],
                "revealed": True,
            }
        else:
            req_creds["self_attested_attributes"][referent] = cred_match["cred_info"][
                "attrs"
            ][indy_proof_req["requested_attributes"][referent]["name"]]

    for referent in indy_proof_req["requested_predicates"]:
        credentials = await holder.get_credentials_for_presentation_request_by_referent(
            presentation_request=indy_proof_req,
            referents=(referent,),
            start=0,
            count=100,
        )
        if not credentials:
            raise ValueError(
<<<<<<< HEAD
                "Could not automatically construct presentation for "
=======
                f"Could not automatically construct presentation for "
>>>>>>> 1405995d
                + f"presentation request {indy_proof_req['name']}"
                + f":{indy_proof_req['version']} because predicate "
                + f"referent {referent} did not produce any credentials."
            )

        cred_match = credentials[0]  # holder sorts
        if "restrictions" in indy_proof_req["requested_predicates"][referent]:
            req_creds["requested_predicates"][referent] = {
                "cred_id": cred_match["cred_info"]["referent"],
                "revealed": True,
            }
        else:
            req_creds["self_attested_attributes"][referent] = cred_match["cred_info"][
                "attrs"
            ][indy_proof_req["requested_predicates"][referent]["name"]]

    return req_creds


def indy_proof_req2non_revoc_intervals(indy_proof_req: dict):
    """Return non-revocation intervals by requested item referent in proof request."""
    non_revoc_intervals = {}
    for req_item_type in ("requested_attributes", "requested_predicates"):
        for (reft, req_item) in indy_proof_req[req_item_type].items():
<<<<<<< HEAD
            non_revoc_intervals[reft] = req_item.get(
                "non_revoked",
                indy_proof_req.get("non_revoked"),
            )
=======
            interval = req_item.get(
                "non_revoked",
                indy_proof_req.get("non_revoked"),
            )
            if interval:
                fro = interval.get("from")
                to = interval.get("to")
                if (to is not None) and fro == to:
                    interval["from"] = 0  # accommodate indy-sdk verify=False if fro=to
            non_revoc_intervals[reft] = interval
>>>>>>> 1405995d
    return non_revoc_intervals<|MERGE_RESOLUTION|>--- conflicted
+++ resolved
@@ -6,11 +6,7 @@
 
 
 async def indy_proof_req_preview2indy_requested_creds(
-<<<<<<< HEAD
     indy_proof_req: dict, preview: PresentationPreview = None, *, holder: IndyHolder
-=======
-    indy_proof_req: dict, preview: PresentationPreview = None, *, holder: BaseHolder
->>>>>>> 1405995d
 ):
     """
     Build indy requested-credentials structure.
@@ -40,11 +36,7 @@
         )
         if not credentials:
             raise ValueError(
-<<<<<<< HEAD
                 "Could not automatically construct presentation for "
-=======
-                f"Could not automatically construct presentation for "
->>>>>>> 1405995d
                 + f"presentation request {indy_proof_req['name']}"
                 + f":{indy_proof_req['version']} because referent "
                 + f"{referent} did not produce any credentials."
@@ -69,11 +61,7 @@
                     break
             else:
                 raise ValueError(
-<<<<<<< HEAD
                     "Could not automatically construct presentation for "
-=======
-                    f"Could not automatically construct presentation for "
->>>>>>> 1405995d
                     + f"presentation request {indy_proof_req['name']}"
                     + f":{indy_proof_req['version']} because referent "
                     + f"{referent} did not produce any credentials matching "
@@ -101,11 +89,7 @@
         )
         if not credentials:
             raise ValueError(
-<<<<<<< HEAD
                 "Could not automatically construct presentation for "
-=======
-                f"Could not automatically construct presentation for "
->>>>>>> 1405995d
                 + f"presentation request {indy_proof_req['name']}"
                 + f":{indy_proof_req['version']} because predicate "
                 + f"referent {referent} did not produce any credentials."
@@ -130,12 +114,6 @@
     non_revoc_intervals = {}
     for req_item_type in ("requested_attributes", "requested_predicates"):
         for (reft, req_item) in indy_proof_req[req_item_type].items():
-<<<<<<< HEAD
-            non_revoc_intervals[reft] = req_item.get(
-                "non_revoked",
-                indy_proof_req.get("non_revoked"),
-            )
-=======
             interval = req_item.get(
                 "non_revoked",
                 indy_proof_req.get("non_revoked"),
@@ -146,5 +124,4 @@
                 if (to is not None) and fro == to:
                     interval["from"] = 0  # accommodate indy-sdk verify=False if fro=to
             non_revoc_intervals[reft] = interval
->>>>>>> 1405995d
     return non_revoc_intervals