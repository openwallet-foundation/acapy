--- conflicted
+++ resolved
@@ -1301,7 +1301,6 @@
                 else:
                     issuer_id = self.pres_signing_did
                     vp = await create_presentation(credentials=applicable_creds_list)
-<<<<<<< HEAD
             vp["presentation_submission"] = submission_property.serialize()
             if self.proof_type is BbsBlsSignature2020.signature_type:
                 vp["@context"].append(SECURITY_CONTEXT_BBS_URL)
@@ -1314,6 +1313,7 @@
                     challenge=challenge,
                 )
             else:
+                vp = self.__add_dif_fields_to_vp(vp, submission_property)
                 issue_suite = await self._get_issue_suite(
                     issuer_id=issuer_id,
                 )
@@ -1323,18 +1323,7 @@
                     challenge=challenge,
                     document_loader=document_loader,
                 )
-=======
-            vp = self.__add_dif_fields_to_vp(vp, submission_property)
-            issue_suite = await self._get_issue_suite(
-                issuer_id=issuer_id,
-            )
-            signed_vp = await sign_presentation(
-                presentation=vp,
-                suite=issue_suite,
-                challenge=challenge,
-                document_loader=document_loader,
-            )
->>>>>>> 76f5a71c
+
             result_vp.append(signed_vp)
         if len(result_vp) == 1:
             return result_vp[0]
