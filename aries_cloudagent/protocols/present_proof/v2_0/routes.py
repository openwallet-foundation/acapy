--- conflicted
+++ resolved
@@ -37,9 +37,6 @@
 from ....utils.tracing import trace_event, get_timer, AdminAPIMessageTracingSchema
 from ....wallet.error import WalletNotFoundError
 
-<<<<<<< HEAD
-from ...problem_report.v1_0 import internal_error
-
 from ..dif.pres_exch import InputDescriptors
 from ..dif.pres_proposal_schema import DIFProofProposalSchema
 from ..dif.pres_request_schema import (
@@ -47,10 +44,8 @@
     DIFPresSpecSchema,
 )
 
+from . import problem_report_for_record, report_problem
 from .formats.handler import V20PresFormatError
-=======
-from . import problem_report_for_record, report_problem
->>>>>>> 1c7bc86b
 from .manager import V20PresManager
 from .message_types import (
     ATTACHMENT_FORMAT,
@@ -523,9 +518,7 @@
             )
             dif_credentials = await search.fetch(count)
     except StorageNotFoundError as err:
-        return await internal_error(
-            err, web.HTTPBadRequest, pres_ex_record, outbound_handler
-        )
+        raise web.HTTPBadRequest(reason=err.roll_up) from err
 
     credentials = indy_credentials + dif_credentials
     pres_ex_record.log_state(
@@ -913,11 +906,8 @@
         BaseModelError,
         IndyHolderError,
         LedgerError,
-<<<<<<< HEAD
         V20PresFormatError,
-=======
         StorageError,
->>>>>>> 1c7bc86b
         WalletNotFoundError,
     ) as err:
         async with context.session() as session:
