"""Admin server classes."""

import asyncio
import logging
from typing import Callable, Coroutine, Sequence, Set
import uuid

from aiohttp import web
from aiohttp_apispec import (
    docs,
    response_schema,
    setup_aiohttp_apispec,
    validation_middleware,
)
import aiohttp_cors

from marshmallow import fields, Schema

from ..config.injection_context import InjectionContext
from ..core.plugin_registry import PluginRegistry
from ..ledger.error import LedgerConfigError, LedgerTransactionError
from ..messaging.responder import BaseResponder
from ..transport.queue.basic import BasicMessageQueue
from ..transport.outbound.message import OutboundMessage
from ..utils.stats import Collector
from ..utils.task_queue import TaskQueue
from ..wallet.base import BaseWallet
from ..wallet.models.wallet_record import WalletRecord
from ..version import __version__
from ..wallet_handler import WalletHandler
from ..wallet_handler.error import WalletNotFoundError

from .base_server import BaseAdminServer
from .error import AdminSetupError


LOGGER = logging.getLogger(__name__)


class AdminModulesSchema(Schema):
    """Schema for the modules endpoint."""

    result = fields.List(
        fields.Str(description="admin module"), description="List of admin modules"
    )


class AdminStatusSchema(Schema):
    """Schema for the status endpoint."""


class AdminStatusLivelinessSchema(Schema):
    """Schema for the liveliness endpoint."""

    alive = fields.Boolean(description="Liveliness status", example=True)


class AdminStatusReadinessSchema(Schema):
    """Schema for the readiness endpoint."""

    ready = fields.Boolean(description="Readiness status", example=True)


class AdminResponder(BaseResponder):
    """Handle outgoing messages from message handlers."""

    def __init__(
        self, context: InjectionContext, send: Coroutine, webhook: Coroutine, **kwargs,
    ):
        """
        Initialize an instance of `AdminResponder`.

        Args:
            send: Function to send outbound message

        """
        super().__init__(**kwargs)
        self._context = context
        self._send = send
        self._webhook = webhook

    async def send_outbound(self, message: OutboundMessage):
        """
        Send outbound message.

        Args:
            message: The `OutboundMessage` to be sent
        """
        await self._send(self._context, message)

    async def send_webhook(self, topic: str, payload: dict):
        """
        Dispatch a webhook.

        Args:
            topic: the webhook topic identifier
            payload: the webhook payload value
        """
        await self._webhook(topic, payload)


class WebhookTarget:
    """Class for managing webhook target information."""

    def __init__(
        self,
        endpoint: str,
        topic_filter: Sequence[str] = None,
        max_attempts: int = None,
    ):
        """Initialize the webhook target."""
        self.endpoint = endpoint
        self.max_attempts = max_attempts
        self._topic_filter = None
        self.topic_filter = topic_filter  # call setter

    @property
    def topic_filter(self) -> Set[str]:
        """Accessor for the target's topic filter."""
        return self._topic_filter

    @topic_filter.setter
    def topic_filter(self, val: Sequence[str]):
        """Setter for the target's topic filter."""
        filter = set(val) if val else None
        if filter and "*" in filter:
            filter = None
        self._topic_filter = filter


@web.middleware
async def ready_middleware(request: web.BaseRequest, handler: Coroutine):
    """Only continue if application is ready to take work."""

    if str(request.rel_url).rstrip("/") in (
        "/status/live",
        "/status/ready",
    ) or request.app._state.get("ready"):
        try:
            return await handler(request)
        except (LedgerConfigError, LedgerTransactionError) as e:
            # fatal, signal server shutdown
            LOGGER.error("Shutdown with %s", str(e))
            request.app._state["ready"] = False
            request.app._state["alive"] = False
            raise
        except Exception as e:
            # some other error?
            LOGGER.error("Handler error with exception: %s", str(e))
            raise e

    raise web.HTTPServiceUnavailable(reason="Shutdown in progress")


@web.middleware
async def debug_middleware(request: web.BaseRequest, handler: Coroutine):
    """Show request detail in debug log."""

    if LOGGER.isEnabledFor(logging.DEBUG):
        LOGGER.debug(f"Incoming request: {request.method} {request.path_qs}")
        LOGGER.debug(f"Match info: {request.match_info}")
        body = await request.text()
        LOGGER.debug(f"Body: {body}")

    return await handler(request)


class AdminServer(BaseAdminServer):
    """Admin HTTP server class."""

    def __init__(
        self,
        host: str,
        port: int,
        context: InjectionContext,
        outbound_message_router: Coroutine,
        webhook_router: Callable,
        conductor_stop: Coroutine,
        task_queue: TaskQueue = None,
        conductor_stats: Coroutine = None,
    ):
        """
        Initialize an AdminServer instance.

        Args:
            host: Host to listen on
            port: Port to listen on
            context: The application context instance
            outbound_message_router: Coroutine for delivering outbound messages
            webhook_router: Callable for delivering webhooks
            conductor_stop: Conductor (graceful) stop for shutdown API call
            task_queue: An optional task queue for handlers
        """
        self.app = None
        self.admin_api_key = context.settings.get("admin.admin_api_key")
        self.admin_insecure_mode = bool(
            context.settings.get("admin.admin_insecure_mode")
        )
        self.host = host
        self.port = port
        self.conductor_stop = conductor_stop
        self.conductor_stats = conductor_stats
        self.loaded_modules = []
        self.task_queue = task_queue
        self.webhook_router = webhook_router
        self.webhook_targets = {}
        self.websocket_queues = {}
        self.site = None

        self.context = context.start_scope("admin")
        self.responder = AdminResponder(
            self.context, outbound_message_router, self.send_webhook,
        )
        self.context.injector.bind_instance(BaseResponder, self.responder)

    async def make_application(self) -> web.Application:
        """Get the aiohttp application instance."""

        middlewares = [ready_middleware, debug_middleware, validation_middleware]

        # admin-token and admin-token are mutually exclusive and required.
        # This should be enforced during parameter parsing but to be sure,
        # we check here.
        assert self.admin_insecure_mode ^ bool(self.admin_api_key)

        def is_unprotected_path(path: str):
            return path in [
                "/api/doc",
                "/api/docs/swagger.json",
                "/favicon.ico",
                "/ws",  # ws handler checks authentication
            ] or path.startswith("/static/swagger/")

        # If admin_api_key is None, then admin_insecure_mode must be set so
        # we can safely enable the admin server with no security
        if self.admin_api_key:

            @web.middleware
            async def check_token(request, handler):
                header_admin_api_key = request.headers.get("x-api-key")
                valid_key = self.admin_api_key == header_admin_api_key

                if valid_key or is_unprotected_path(request.path):
                    return await handler(request)
                else:
                    raise web.HTTPUnauthorized()

            middlewares.append(check_token)

        collector: Collector = await self.context.inject(Collector, required=False)

        if self.task_queue:

            @web.middleware
            async def apply_limiter(request, handler):
                task = await self.task_queue.put(handler(request))
                return await task

            middlewares.append(apply_limiter)

        elif collector:

            @web.middleware
            async def collect_stats(request, handler):
                handler = collector.wrap_coro(handler, [handler.__qualname__])
                return await handler(request)

            middlewares.append(collect_stats)

        @web.middleware
<<<<<<< HEAD
        async def activate_wallet(request, handler):
            # TODO: Enable authentication in swagger docs page
            if request.path == '/api/doc' or 'swagger' in request.path:
                return await handler(request)
            if request.method == 'OPTIONS':
                return await handler(request)
            context = request.app["request_context"].copy()

            # For a custodial agent we need to inject the correct wallet into
            # the request
            ext_plugins = self.context.settings.get_value("external_plugins")
            if ext_plugins and 'aries_cloudagent.wallet_handler' in ext_plugins:

                wallet_handler: WalletHandler = await context.inject(WalletHandler)
                # TODO: Authorization concept.
                header_auth = request.headers.get("Wallet")
                if not header_auth:

                    raise web.HTTPUnauthorized()

                # Request instance and lock request of wallet provider so that
                # no other task can interfere
                #context.settings.set_value("wallet.id", header_auth)
                try:
                    await wallet_handler.set_instance(header_auth, context)
                except WalletNotFoundError:
                    raise web.HTTPUnauthorized(reason="Authorization not associated to any wallet instance.")

            request['context'] = context
            # Perform request.
            response = await handler(request)

            return response

        middlewares.append(activate_wallet)
=======
        async def set_wallet(request, handler):
            wallet_id = request.headers.get("x-wallet-id")
            if wallet_id:
                wallet_record = await WalletRecord.retrieve_by_id(
                    self.context, wallet_id
                )
                # We amend the context settings so that the wallet that will be
                # opened later has different context
                self.context.settings = self.context.settings.extend(
                    wallet_record.get_config_as_settings()
                )

                LOGGER.info(
                    f"sub-wallet activated with config {wallet_record.get_config_as_settings()}"
                )

            return await handler(request)

        middlewares.append(set_wallet)
>>>>>>> bec658cc

        app = web.Application(middlewares=middlewares)
        app["request_context"] = self.context
        app["outbound_message_router"] = self.responder.send

        app.add_routes(
            [
                web.get("/", self.redirect_handler, allow_head=False),
                web.get("/plugins", self.plugins_handler, allow_head=False),
                web.get("/status", self.status_handler, allow_head=False),
                web.post("/status/reset", self.status_reset_handler),
                web.get("/status/live", self.liveliness_handler, allow_head=False),
                web.get("/status/ready", self.readiness_handler, allow_head=False),
                web.get("/shutdown", self.shutdown_handler, allow_head=False),
                web.get("/ws", self.websocket_handler, allow_head=False),
            ]
        )

        plugin_registry: PluginRegistry = await self.context.inject(
            PluginRegistry, required=False
        )
        if plugin_registry:
            await plugin_registry.register_admin_routes(app)

        cors = aiohttp_cors.setup(
            app,
            defaults={
                "*": aiohttp_cors.ResourceOptions(
                    allow_credentials=True,
                    expose_headers="*",
                    allow_headers="*",
                    allow_methods="*",
                )
            },
        )
        for route in app.router.routes():
            cors.add(route)
        # get agent label
        agent_label = self.context.settings.get("default_label")
        version_string = f"v{__version__}"

        setup_aiohttp_apispec(
            app=app, title=agent_label, version=version_string, swagger_path="/api/doc"
        )
        app.on_startup.append(self.on_startup)

        # ensure we always have status values
        app._state["ready"] = False
        app._state["alive"] = False

        return app

    async def start(self) -> None:
        """
        Start the webserver.

        Raises:
            AdminSetupError: If there was an error starting the webserver

        """
        self.app = await self.make_application()
        runner = web.AppRunner(self.app)
        await runner.setup()

        plugin_registry: PluginRegistry = await self.context.inject(
            PluginRegistry, required=False
        )
        if plugin_registry:
            plugin_registry.post_process_routes(self.app)

        # order tags alphabetically, parameters deterministically and pythonically
        swagger_dict = self.app._state["swagger_dict"]
        swagger_dict.get("tags", []).sort(key=lambda t: t["name"])
        for path in swagger_dict["paths"].values():
            for method_spec in path.values():
                method_spec["parameters"].sort(
                    key=lambda p: (p["in"], not p["required"], p["name"])
                )

        self.site = web.TCPSite(runner, host=self.host, port=self.port)

        try:
            await self.site.start()
            self.app._state["ready"] = True
            self.app._state["alive"] = True
        except OSError:
            raise AdminSetupError(
                "Unable to start webserver with host "
                + f"'{self.host}' and port '{self.port}'\n"
            )

    async def stop(self) -> None:
        """Stop the webserver."""
        self.app._state["ready"] = False  # in case call does not come through OpenAPI
        for queue in self.websocket_queues.values():
            queue.stop()
        if self.site:
            await self.site.stop()
            self.site = None

    async def on_startup(self, app: web.Application):
        """Perform webserver startup actions."""
        if self.admin_api_key:
            swagger = app["swagger_dict"]
            swagger["securityDefinitions"] = {
                "ApiKeyHeader": {"type": "apiKey", "in": "header", "name": "X-API-KEY"}
            }
            swagger["security"] = [{"ApiKeyHeader": []}]

    @docs(tags=["server"], summary="Fetch the list of loaded plugins")
    @response_schema(AdminModulesSchema(), 200)
    async def plugins_handler(self, request: web.BaseRequest):
        """
        Request handler for the loaded plugins list.

        Args:
            request: aiohttp request object

        Returns:
            The module list response

        """
        registry: PluginRegistry = await self.context.inject(
            PluginRegistry, required=False
        )
        plugins = registry and sorted(registry.plugin_names) or []
        return web.json_response({"result": plugins})

    @docs(tags=["server"], summary="Fetch the server status")
    @response_schema(AdminStatusSchema(), 200)
    async def status_handler(self, request: web.BaseRequest):
        """
        Request handler for the server status information.

        Args:
            request: aiohttp request object

        Returns:
            The web response

        """
        status = {"version": __version__}
        status["label"] = self.context.settings.get("default_label")
        collector: Collector = await self.context.inject(Collector, required=False)
        if collector:
            status["timing"] = collector.results
        if self.conductor_stats:
            status["conductor"] = await self.conductor_stats()
        return web.json_response(status)

    @docs(tags=["server"], summary="Reset statistics")
    @response_schema(AdminStatusSchema(), 200)
    async def status_reset_handler(self, request: web.BaseRequest):
        """
        Request handler for resetting the timing statistics.

        Args:
            request: aiohttp request object

        Returns:
            The web response

        """
        collector: Collector = await self.context.inject(Collector, required=False)
        if collector:
            collector.reset()
        return web.json_response({})

    async def redirect_handler(self, request: web.BaseRequest):
        """Perform redirect to documentation."""
        raise web.HTTPFound("/api/doc")

    @docs(tags=["server"], summary="Liveliness check")
    @response_schema(AdminStatusLivelinessSchema(), 200)
    async def liveliness_handler(self, request: web.BaseRequest):
        """
        Request handler for liveliness check.

        Args:
            request: aiohttp request object

        Returns:
            The web response, always indicating True

        """
        app_live = self.app._state["alive"]
        if app_live:
            return web.json_response({"alive": app_live})
        else:
            raise web.HTTPServiceUnavailable(reason="Service not available")

    @docs(tags=["server"], summary="Readiness check")
    @response_schema(AdminStatusReadinessSchema(), 200)
    async def readiness_handler(self, request: web.BaseRequest):
        """
        Request handler for liveliness check.

        Args:
            request: aiohttp request object

        Returns:
            The web response, indicating readiness for further calls

        """
        app_ready = self.app._state["ready"] and self.app._state["alive"]
        if app_ready:
            return web.json_response({"ready": app_ready})
        else:
            raise web.HTTPServiceUnavailable(reason="Service not ready")

    @docs(tags=["server"], summary="Shut down server")
    async def shutdown_handler(self, request: web.BaseRequest):
        """
        Request handler for server shutdown.

        Args:
            request: aiohttp request object

        Returns:
            The web response (empty production)

        """
        self.app._state["ready"] = False
        loop = asyncio.get_event_loop()
        asyncio.ensure_future(self.conductor_stop(), loop=loop)

        return web.json_response({})

    def notify_fatal_error(self):
        """Set our readiness flags to force a restart (openshift)."""
        LOGGER.error("Received shutdown request notify_fatal_error()")
        self.app._state["ready"] = False
        self.app._state["alive"] = False

    async def websocket_handler(self, request):
        """Send notifications to admin client over websocket."""

        ws = web.WebSocketResponse()
        await ws.prepare(request)
        socket_id = str(uuid.uuid4())
        queue = BasicMessageQueue()
        loop = asyncio.get_event_loop()

        if self.admin_insecure_mode:
            # open to send websocket messages without api key auth
            queue.authenticated = True
        else:
            header_admin_api_key = request.headers.get("x-api-key")
            # authenticated via http header?
            queue.authenticated = header_admin_api_key == self.admin_api_key

        try:
            self.websocket_queues[socket_id] = queue
            await queue.enqueue(
                {
                    "topic": "settings",
                    "payload": {
                        "authenticated": queue.authenticated,
                        "label": self.context.settings.get("default_label"),
                        "endpoint": self.context.settings.get("default_endpoint"),
                        "no_receive_invites": self.context.settings.get(
                            "admin.no_receive_invites", False
                        ),
                        "help_link": self.context.settings.get("admin.help_link"),
                    },
                }
            )

            closed = False
            receive = loop.create_task(ws.receive_json())
            send = loop.create_task(queue.dequeue(timeout=5.0))

            while not closed:
                try:
                    await asyncio.wait(
                        (receive, send), return_when=asyncio.FIRST_COMPLETED
                    )
                    if ws.closed:
                        closed = True

                    if receive.done():
                        if not closed:
                            msg_received = None
                            msg_api_key = None
                            try:
                                # this call can re-raise exeptions from inside the task
                                msg_received = receive.result()
                                msg_api_key = msg_received.get("x-api-key")
                            except Exception:
                                LOGGER.exception(
                                    "Exception in websocket receiving task:"
                                )
                            if self.admin_api_key and self.admin_api_key == msg_api_key:
                                # authenticated via websocket message
                                queue.authenticated = True

                            receive = loop.create_task(ws.receive_json())

                    if send.done():
                        try:
                            msg = send.result()
                        except asyncio.TimeoutError:
                            msg = None

                        if msg is None:
                            # we send fake pings because the JS client
                            # can't detect real ones
                            msg = {
                                "topic": "ping",
                                "authenticated": queue.authenticated,
                            }
                        if not closed:
                            if msg:
                                await ws.send_json(msg)
                            send = loop.create_task(queue.dequeue(timeout=5.0))

                except asyncio.CancelledError:
                    closed = True

            if not receive.done():
                receive.cancel()
            if not send.done():
                send.cancel()

        finally:
            del self.websocket_queues[socket_id]

        return ws

    def add_webhook_target(
        self,
        target_url: str,
        topic_filter: Sequence[str] = None,
        max_attempts: int = None,
    ):
        """Add a webhook target."""
        self.webhook_targets[target_url] = WebhookTarget(
            target_url, topic_filter, max_attempts
        )

    def remove_webhook_target(self, target_url: str):
        """Remove a webhook target."""
        if target_url in self.webhook_targets:
            del self.webhook_targets[target_url]

    async def send_webhook(self, topic: str, payload: dict):
        """Add a webhook to the queue, to send to all registered targets."""
        if self.webhook_router:
            for idx, target in self.webhook_targets.items():
                if not target.topic_filter or topic in target.topic_filter:
                    self.webhook_router(
                        topic, payload, target.endpoint, target.max_attempts
                    )

        for queue in self.websocket_queues.values():
            if queue.authenticated or topic in ("ping", "settings"):
                await queue.enqueue({"topic": topic, "payload": payload})<|MERGE_RESOLUTION|>--- conflicted
+++ resolved
@@ -268,44 +268,15 @@
             middlewares.append(collect_stats)
 
         @web.middleware
-<<<<<<< HEAD
-        async def activate_wallet(request, handler):
+        async def set_wallet(request, handler):
+
             # TODO: Enable authentication in swagger docs page
             if request.path == '/api/doc' or 'swagger' in request.path:
                 return await handler(request)
             if request.method == 'OPTIONS':
                 return await handler(request)
-            context = request.app["request_context"].copy()
-
-            # For a custodial agent we need to inject the correct wallet into
-            # the request
-            ext_plugins = self.context.settings.get_value("external_plugins")
-            if ext_plugins and 'aries_cloudagent.wallet_handler' in ext_plugins:
-
-                wallet_handler: WalletHandler = await context.inject(WalletHandler)
-                # TODO: Authorization concept.
-                header_auth = request.headers.get("Wallet")
-                if not header_auth:
-
-                    raise web.HTTPUnauthorized()
-
-                # Request instance and lock request of wallet provider so that
-                # no other task can interfere
-                #context.settings.set_value("wallet.id", header_auth)
-                try:
-                    await wallet_handler.set_instance(header_auth, context)
-                except WalletNotFoundError:
-                    raise web.HTTPUnauthorized(reason="Authorization not associated to any wallet instance.")
-
-            request['context'] = context
-            # Perform request.
-            response = await handler(request)
-
-            return response
-
-        middlewares.append(activate_wallet)
-=======
-        async def set_wallet(request, handler):
+            request_context = request.app["request_context"].copy()
+
             wallet_id = request.headers.get("x-wallet-id")
             if wallet_id:
                 wallet_record = await WalletRecord.retrieve_by_id(
@@ -313,18 +284,24 @@
                 )
                 # We amend the context settings so that the wallet that will be
                 # opened later has different context
-                self.context.settings = self.context.settings.extend(
+                request_context.settings = self.context.settings.extend(
                     wallet_record.get_config_as_settings()
                 )
 
                 LOGGER.info(
                     f"sub-wallet activated with config {wallet_record.get_config_as_settings()}"
                 )
+            else:
+                raise web.HTTPUnauthorized(reason="No wallet id provided!")
+
+            request['context'] = request_context
 
             return await handler(request)
 
-        middlewares.append(set_wallet)
->>>>>>> bec658cc
+        # For a custodial agent we need to set the correct wallet for request.
+        ext_plugins = self.context.settings.get_value("external_plugins")
+        if ext_plugins and 'aries_cloudagent.wallet_handler' in ext_plugins:
+            middlewares.append(set_wallet)
 
         app = web.Application(middlewares=middlewares)
         app["request_context"] = self.context
