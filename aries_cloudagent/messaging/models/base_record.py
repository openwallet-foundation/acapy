"""Classes for BaseStorage-based record management."""

import json
import sys
import uuid

from datetime import datetime
from typing import Any, Mapping, Sequence, Union

from marshmallow import fields

from ...cache.base import BaseCache
from ...config.injection_context import InjectionContext
from ...storage.base import BaseStorage, StorageDuplicateError, StorageNotFoundError
from ...storage.record import StorageRecord

from .base import BaseModel, BaseModelSchema
from ..responder import BaseResponder
from ..util import datetime_to_str, time_now
from ..valid import INDY_ISO8601_DATETIME


def match_post_filter(
    record: dict,
    post_filter: dict,
    positive: bool = True,
    alt: bool = False,
) -> bool:
    """Determine if a record value matches the post-filter.

    Args:
        record: record to check
        post_filter: filter to apply (empty or None filter matches everything)
        positive: whether matching all filter criteria positively or negatively
        alt: set to match any (positive=True) value or miss all (positive=False)
            values in post_filter
    """

    if not post_filter:
        return True

<<<<<<< HEAD
    
    return_flag = True

    for k, v in post_filter.items():

        if isinstance(record.get(k), list) == True:
            if v not in record.get(k):
                return_flag = False

        else:
            if record.get(k) != v:
                return_flag = False

    return return_flag
=======
    if alt:
        return (
            positive and all(record.get(k) in alts for k, alts in post_filter.items())
        ) or (
            (not positive)
            and all(record.get(k) not in alts for k, alts in post_filter.items())
        )

    for k, v in post_filter.items():
        if record.get(k) != v:
            return not positive

    return positive
>>>>>>> 47351c41


class BaseRecord(BaseModel):
    """Represents a single storage record."""

    class Meta:
        """BaseRecord metadata."""

    RECORD_ID_NAME = "id"
    RECORD_TYPE = None
    WEBHOOK_TOPIC = None
    LOG_STATE_FLAG = None
    CACHE_TTL = 60
    CACHE_ENABLED = False
    TAG_NAMES = {"state"}

    def __init__(
        self,
        id: str = None,
        state: str = None,
        *,
        created_at: Union[str, datetime] = None,
        updated_at: Union[str, datetime] = None,
    ):
        """Initialize a new BaseRecord."""
        if not self.RECORD_TYPE:
            raise TypeError(
                "Cannot instantiate abstract class {} with no RECORD_TYPE".format(
                    self.__class__.__name__
                )
            )
        self._id = id
        self._last_state = state
        self.state = state
        self.created_at = datetime_to_str(created_at)
        self.updated_at = datetime_to_str(updated_at)

    @classmethod
    def from_storage(cls, record_id: str, record: Mapping[str, Any]):
        """Initialize a record from its stored representation.

        Args:
            record_id: The unique record identifier
            record: The stored representation
        """
        record_id_name = cls.RECORD_ID_NAME
        if record_id_name in record:
            raise ValueError(f"Duplicate {record_id_name} inputs")
        params = dict(**record)
        params[record_id_name] = record_id
        return cls(**params)

    @classmethod
    def get_tag_map(cls) -> Mapping[str, str]:
        """Accessor for the set of defined tags."""
        return {tag.lstrip("~"): tag for tag in cls.TAG_NAMES or ()}

    @property
    def storage_record(self) -> StorageRecord:
        """Accessor for a `StorageRecord` representing this record."""
        return StorageRecord(
            self.RECORD_TYPE, json.dumps(self.value), self.tags, self._id
        )

    @property
    def record_value(self) -> dict:
        """Accessor to define custom properties for the JSON record value."""
        return {}

    @property
    def value(self) -> dict:
        """Accessor for the JSON record value generated for this record."""
        ret = self.strip_tag_prefix(self.tags)
        ret.update({"created_at": self.created_at, "updated_at": self.updated_at})
        ret.update(self.record_value)
        return ret

    @property
    def record_tags(self) -> dict:
        """Accessor to define implementation-specific tags."""
        return {
            tag: getattr(self, prop)
            for (prop, tag) in self.get_tag_map().items()
            if getattr(self, prop) is not None
        }

    @property
    def tags(self) -> dict:
        """Accessor for the record tags generated for this record."""
        tags = self.record_tags
        return tags

    @classmethod
    def cache_key(cls, record_id: str, record_type: str = None):
        """Assemble a cache key.

        Args:
            record_id: The record identifier
            record_type The cache type identifier, defaulting to RECORD_TYPE
        """
        if not record_type:
            record_type = cls.RECORD_TYPE
        if record_id:
            return f"{record_type}::{record_id}"

    @classmethod
    async def get_cached_key(cls, context: InjectionContext, cache_key: str):
        """Shortcut method to fetch a cached key value.

        Args:
            context: The injection context to use
            cache_key: The unique cache identifier
        """
        if not cache_key:
            return
        cache: BaseCache = await context.inject(BaseCache, required=False)
        if cache:
            return await cache.get(cache_key)

    @classmethod
    async def set_cached_key(
        cls, context: InjectionContext, cache_key: str, value: Any, ttl=None
    ):
        """Shortcut method to set a cached key value.

        Args:
            context: The injection context to use
            cache_key: The unique cache identifier
            value: The value to cache
            ttl: The cache ttl
        """
        if not cache_key:
            return
        cache: BaseCache = await context.inject(BaseCache, required=False)
        if cache:
            await cache.set(cache_key, value, ttl or cls.CACHE_TTL)

    @classmethod
    async def clear_cached_key(cls, context: InjectionContext, cache_key: str):
        """Shortcut method to clear a cached key value, if any.

        Args:
            context: The injection context to use
            cache_key: The unique cache identifier
        """
        if not cache_key:
            return
        cache: BaseCache = await context.inject(BaseCache, required=False)
        if cache:
            await cache.clear(cache_key)

    async def clear_cached(self, context: InjectionContext):
        """Clear the cached value of this record, if any."""
        await self.clear_cached_key(context, self.cache_key(self._id))

    @classmethod
    async def retrieve_by_id(
        cls, context: InjectionContext, record_id: str, cached: bool = True
    ) -> "BaseRecord":
        """Retrieve a stored record by ID.

        Args:
            context: The injection context to use
            record_id: The ID of the record to find
            cached: Whether to check the cache for this record
        """
        cache_key = cls.cache_key(record_id)
        vals = None

        if cls.CACHE_ENABLED and cached:
            vals = await cls.get_cached_key(context, cache_key)

        if not vals:
            storage: BaseStorage = await context.inject(BaseStorage)
            result = await storage.get_record(
                cls.RECORD_TYPE, record_id, {"retrieveTags": False}
            )
            vals = json.loads(result.value)
            if cls.CACHE_ENABLED:
                await cls.set_cached_key(context, cache_key, vals)

        return cls.from_storage(record_id, vals)

    @classmethod
    async def retrieve_by_tag_filter(
        cls, context: InjectionContext, tag_filter: dict, post_filter: dict = None
    ) -> "BaseRecord":
        """Retrieve a record by tag filter.

        Args:
            context: The injection context to use
            tag_filter: The filter dictionary to apply
            post_filter: Additional value filters to apply matching positively,
                with sequence values specifying alternatives to match (hit any)
        """
        storage: BaseStorage = await context.inject(BaseStorage)
        query = storage.search_records(
            cls.RECORD_TYPE,
            cls.prefix_tag_filter(tag_filter),
            None,
            {"retrieveTags": False},
        )
        found = None
        async for record in query:
            vals = json.loads(record.value)
            if match_post_filter(vals, post_filter, alt=False):
                if found:
                    raise StorageDuplicateError(
                        "Multiple {} records located for {}{}".format(
                            cls.__name__,
                            tag_filter,
                            f", {post_filter}" if post_filter else "",
                        )
                    )
                found = cls.from_storage(record.id, vals)
        if not found:
            raise StorageNotFoundError(
                "{} record not found for {}{}".format(
                    cls.__name__, tag_filter, f", {post_filter}" if post_filter else ""
                )
            )
        return found

    @classmethod
    async def query(
        cls,
        context: InjectionContext,
        tag_filter: dict = None,
        *,
        post_filter_positive: dict = None,
        post_filter_negative: dict = None,
        alt: bool = False,
    ) -> Sequence["BaseRecord"]:
        """Query stored records.

        Args:
            context: The injection context to use
            tag_filter: An optional dictionary of tag filter clauses
            post_filter_positive: Additional value filters to apply matching positively
            post_filter_negative: Additional value filters to apply matching negatively
            alt: set to match any (positive=True) value or miss all (positive=False)
                values in post_filter
        """
        storage: BaseStorage = await context.inject(BaseStorage)
        query = storage.search_records(
            cls.RECORD_TYPE,
            cls.prefix_tag_filter(tag_filter),
            None,
            {"retrieveTags": False},
        )
        result = []
        async for record in query:
            vals = json.loads(record.value)
            if match_post_filter(
                vals,
                post_filter_positive,
                positive=True,
                alt=alt,
            ) and match_post_filter(
                vals,
                post_filter_negative,
                positive=False,
                alt=alt,
            ):
                result.append(cls.from_storage(record.id, vals))
        return result

    async def save(
        self,
        context: InjectionContext,
        *,
        reason: str = None,
        log_params: Mapping[str, Any] = None,
        log_override: bool = False,
        webhook: bool = None,
    ) -> str:
        """Persist the record to storage.

        Args:
            context: The injection context to use
            reason: A reason to add to the log
            log_params: Additional parameters to log
            webhook: Flag to override whether the webhook is sent
        """

        new_record = None
        log_reason = reason or ("Updated record" if self._id else "Created record")
        try:
            self.updated_at = time_now()
            storage: BaseStorage = await context.inject(BaseStorage)
            if self._id:
                record = self.storage_record
                await storage.update_record(record, record.value, record.tags)
                new_record = False

            else:
                self._id = str(uuid.uuid4())
                self.created_at = self.updated_at
                await storage.add_record(self.storage_record)
                new_record = True
        finally:
            params = {self.RECORD_TYPE: self.serialize()}
            if log_params:
                params.update(log_params)
            if new_record is None:
                log_reason = f"FAILED: {log_reason}"
            self.log_state(context, log_reason, params, override=log_override)

        await self.post_save(context, new_record, self._last_state, webhook)
        self._last_state = self.state

        return self._id

    async def post_save(
        self,
        context: InjectionContext,
        new_record: bool,
        last_state: str,
        webhook: bool = None,
    ):
        """Perform post-save actions.

        Args:
            context: The injection context to use
            new_record: Flag indicating if the record was just created
            last_state: The previous state value
            webhook: Adjust whether the webhook is called
        """
        await self.clear_cached(context)

        webhook_topic = self.webhook_topic
        if webhook is None:
            webhook = bool(webhook_topic) and (new_record or (last_state != self.state))
        if webhook:
            await self.send_webhook(
                context, self.webhook_payload, topic=self.webhook_topic
            )


    async def delete_record(self, context: InjectionContext):
        """Remove the stored record.

        Args:
            context: The injection context to use
        """
        if self._id:
            storage: BaseStorage = await context.inject(BaseStorage)
            await storage.delete_record(self.storage_record)
        # FIXME - update state and send webhook?

    @property
    def webhook_payload(self):
        """Return a JSON-serialized version of the record for the webhook."""
        return self.serialize()

    @property
    def webhook_topic(self):
        """Return the webhook topic value."""
        return self.WEBHOOK_TOPIC

    async def send_webhook(
        self, context: InjectionContext, payload: Any, topic: str = None
    ):
        """Send a standard webhook.

        Args:
            context: The injection context to use
            payload: The webhook payload
            topic: The webhook topic, defaulting to WEBHOOK_TOPIC
        """
        if not payload:
            return
        if not topic:
            topic = self.webhook_topic
            if not topic:
                return
        responder: BaseResponder = await context.inject(BaseResponder, required=False)
        if responder:
            await responder.send_webhook(topic, payload)

    @classmethod
    def log_state(
        cls,
        context: InjectionContext,
        msg: str,
        params: dict = None,
        override: bool = False,
    ):
        """Print a message with increased visibility (for testing)."""
        if override or (
            cls.LOG_STATE_FLAG and context.settings.get(cls.LOG_STATE_FLAG)
        ):
            out = msg + "\n"
            if params:
                for k, v in params.items():
                    out += f"    {k}: {v}\n"
            print(out, file=sys.stderr)

    @classmethod
    def strip_tag_prefix(cls, tags: dict):
        """Strip tilde from unencrypted tag names."""
        return (
            {(k[1:] if "~" in k else k): v for (k, v) in tags.items()} if tags else {}
        )

    @classmethod
    def prefix_tag_filter(cls, tag_filter: dict):
        """Prefix unencrypted tags used in the tag filter."""
        ret = None
        if tag_filter:
            tag_map = cls.get_tag_map()
            ret = {}
            for k, v in tag_filter.items():
                if k in ("$or", "$and") and isinstance(v, list):
                    ret[k] = [cls.prefix_tag_filter(clause) for clause in v]
                elif k == "$not" and isinstance(v, dict):
                    ret[k] = cls.prefix_tag_filter(v)
                else:
                    ret[tag_map.get(k, k)] = v
        return ret

    def __eq__(self, other: Any) -> bool:
        """Comparison between records."""
        if type(other) is type(self):
            return self.value == other.value and self.tags == other.tags
        return False


class BaseExchangeRecord(BaseRecord):
    """Represents a base record with event tracing capability."""

    def __init__(
        self,
        id: str = None,
        state: str = None,
        *,
        trace: bool = False,
        **kwargs,
    ):
        """Initialize a new V10CredentialExchange."""
        super().__init__(id, state, **kwargs)
        self.trace = trace

    def __eq__(self, other: Any) -> bool:
        """Comparison between records."""
        if type(other) is type(self):
            return (
                self.value == other.value
                and self.tags == other.tags
                and self.trace == other.trace
            )
        return False


class BaseRecordSchema(BaseModelSchema):
    """Schema to allow serialization/deserialization of base records."""

    class Meta:
        """BaseRecordSchema metadata."""

        model_class = None

    state = fields.Str(
        required=False, description="Current record state", example="active"
    )
    created_at = fields.Str(
        required=False, description="Time of record creation", **INDY_ISO8601_DATETIME
    )
    updated_at = fields.Str(
        required=False,
        description="Time of last record update",
        **INDY_ISO8601_DATETIME,
    )


class BaseExchangeSchema(BaseRecordSchema):
    """Base schema for exchange records."""

    class Meta:
        """BaseExchangeSchema metadata."""

        model_class = BaseExchangeRecord

    trace = fields.Boolean(
        description="Record trace information, based on agent configuration",
        required=False,
        default=False,
    )<|MERGE_RESOLUTION|>--- conflicted
+++ resolved
@@ -39,22 +39,6 @@
     if not post_filter:
         return True
 
-<<<<<<< HEAD
-    
-    return_flag = True
-
-    for k, v in post_filter.items():
-
-        if isinstance(record.get(k), list) == True:
-            if v not in record.get(k):
-                return_flag = False
-
-        else:
-            if record.get(k) != v:
-                return_flag = False
-
-    return return_flag
-=======
     if alt:
         return (
             positive and all(record.get(k) in alts for k, alts in post_filter.items())
@@ -68,7 +52,6 @@
             return not positive
 
     return positive
->>>>>>> 47351c41
 
 
 class BaseRecord(BaseModel):
