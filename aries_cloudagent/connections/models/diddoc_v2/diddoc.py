"""
DID Document Class.

Licensed under the Apache License, Version 2.0 (the "License");
you may not use this file except in compliance with the License.
You may obtain a copy of the License at

http://www.apache.org/licenses/LICENSE-2.0

Unless required by applicable law or agreed to in writing, software
distributed under the License is distributed on an "AS IS" BASIS,
WITHOUT WARRANTIES OR CONDITIONS OF ANY KIND, either express or implied.
See the License for the specific language governing permissions and
limitations under the License.
"""

import logging
import copy
import json
from typing import Union, Sequence

from .publickeytype import PublicKeyType
from .verification_method import VerificationMethod
from .service import Service
from .schemas.diddocschema import DIDDocSchema
from ....resolver.did import DID_PATTERN, DIDUrl

LOGGER = logging.getLogger(__name__)


class DIDDoc:
    """
    DID document, grouping a DID with verification keys and services.

    Retains DIDs as raw values (orientated toward indy-facing operations),
    everything else as URIs (oriented toward W3C-facing operations).
    """

    CONTEXT = "https://w3id.org/did/v1"

    def __init__(
            self,
            id: str,
            also_known_as: list = None,
            controller=None,
            verification_method: list = None,
            authentication: list = None,
            assertion_method: list = None,
            key_agreement: list = None,
            capability_invocation: list = None,
            capability_delegation: list = None,
            public_key: list = None,
            service: list = None,
    ) -> None:
        """
        Initialize the DIDDoc instance.

        Retain DID ('id' in DIDDoc context); initialize verification keys
        and services to empty lists.

        Args:
            id: DIDDoc id.
            also_known_as: One or more other identifiers of the DIDDoc.
            controller: Contain verification relationships of the DIDDoc.
            verification_method: Specific verification method of the DIDDoc.
            authentication: Specific verification method of the DIDDoc.
            assertion_method: Specific verification method of the DIDDoc.
            key_agreement: Specific verification method of the DIDDoc.
            capability_invocation: Specific verification method of the DIDDoc.
            capability_delegation: Specific verification method of the DIDDoc.,
            public_key: Specific verification method of the DIDDoc.
            service: Communicating of the DID subject or associated entities.

        Raises:
            ValueError: for bad input DID.

        """
        # Validation process
        DIDDoc.validate_id(id)

        self._id = id
        self._also_known_as = also_known_as
        self._controller = controller
        self._index = {}
        self._ref_content = {}

        params = (
            ("verificationMethod", verification_method or []),
            ("authentication", authentication or []),
            ("assertionMethod", assertion_method or []),
            ("keyAgreement", key_agreement or []),
            ("capabilityInvocation", capability_invocation or []),
            ("capabilityDelegation", capability_delegation or []),
            ("publicKey", public_key or []),
        )
        self._index_params(params)
        self._keys_refactor_on_services(service or [])

    def _keys_refactor_on_services(self, services):
        """Process to check the services keys and refactor to not duplicate data."""
        for service in services:
            routing = self._keys_refactor(service.routing_keys)
            recipient = self._keys_refactor(service.recipient_keys)
            service.recipient_keys = recipient
            service.routing_keys = routing

        param = (("service", services or []),)
        self._index_params(param)

    def _keys_refactor(self, keys):
        """Keys Refactor to set Keys and save the DID URL reference in services."""
        for index, key in enumerate(keys):
            if isinstance(key, str):
                if not self.dereference(key):
                    raise ValueError("Key '{}' not found on DIDDoc".format(key))
            else:
                self._set(key)
                keys[index] = key.id

        return keys

    def _index_params(self, params):
        """
        Process to index the DID Doc parameters.

        Args:
            params: Sequence with tuples that contains the name of the variable and the
            content.
        Raises:
            ValueError: Due to the duplication of the id with different content

        """
        for param in params:
            aux_content = []
            for item in param[1]:
<<<<<<< HEAD
                if not isinstance(item, str):
                    did_item = self._index.get(item.id)
                    if not self._index.get(item.id):
                        self._index[item.id] = item  # {id: <param object>}
                        aux_content.append(item.id)
                    else:
                        if not (did_item.serialize() == item.serialize()):
                            raise ValueError(
                                "{} has different specifications".format(item.id)
                            )
                        else:
                            aux_content.append(item.id)
                else:
                    if not self._index.get(item):
                        aux_content.append(item)
=======
                if isinstance(item, str):
                    if not self._index.get(item):
                        self._index[item] = param[0]
                        aux_content.append(item)
                else:
                    did_item = self._index.get(item)
                    if self._index.get(item):
                        if did_item.serialize() != item.serialize():
                            raise ValueError(
                                "{} has different specifications".format(item.id)
                            )
                    else:
                        self._index[item.id] = item  # {id: <param object>}
                        aux_content.append(item.id)
>>>>>>> 0a3a44ee
            self._ref_content[param[0]] = aux_content  # {param: [<List of Ids>]}

    @classmethod
    def validate_id(self, id: str):
        """
        Validate the ID by a RegEx.

        Args:
            id: DID Doc id to validate
        """
        if not DID_PATTERN.match(id):
            raise ValueError("Not valid DID")

    @classmethod
    def deserialize(cls, did_doc: Union[dict, str]):
        """
        Deserialize a dict into a DIDDoc object.

        Args:
            did_doc: service or public key to set
        Returns: DIDDoc object
        """
        if isinstance(did_doc, str):
            did_doc = json.loads(did_doc)
        schema = DIDDocSchema()
        did_doc = schema.load(did_doc)
        return did_doc

    def serialize(self) -> dict:
        """
        Serialize the DIDDoc object into dict.

        Returns: Dict
        """
        schema = DIDDocSchema()
        did_doc = schema.dump(copy.deepcopy(self))
        did_doc["@context"] = self.CONTEXT
        return did_doc

    @property
    def id(self) -> str:
        """Getter for DIDDoc id."""
        return self._id

    @property
    def also_known_as(self):
        """Getter for DIDDoc alsoKnownAs."""
        return self._also_known_as

    @property
    def controller(self):
        """Getter for DIDDoc controller."""
        return self._controller

    @property
    def verification_method(self):
        """Getter for DIDDoc verificationMethod."""
        ids = self._ref_content.get("verificationMethod")
        return [self._index.get(item) for item in ids]

    @property
    def authentication(self):
        """Getter for DIDDoc authentication."""
        ids = self._ref_content.get("authentication")
        return [self._index.get(item) for item in ids]

    @property
    def assertion_method(self):
        """Getter for DIDDoc assertionMethod."""
        ids = self._ref_content.get("assertionMethod")
        return [self._index.get(item) for item in ids]

    @property
    def key_agreement(self):
        """Getter for DIDDoc keyAgreement."""
        ids = self._ref_content.get("keyAgreement")
        return [self._index.get(item) for item in ids]

    @property
    def capability_invocation(self):
        """Getter for DIDDoc capabilityInvocation."""
        ids = self._ref_content.get("capabilityInvocation")
        return [self._index.get(item) for item in ids]

    @property
    def capability_delegation(self):
        """Getter for DIDDoc capabilityDelegation."""
        ids = self._ref_content.get("capabilityDelegation")
        return [self._index.get(item) for item in ids]

    @property
    def public_key(self):
        """Getter for DIDDoc publicKey."""
        ids = self._ref_content.get("publicKey")
        return [self._index.get(item) for item in ids]

    @property
    def service(self):
        """Getter for DIDDoc service."""
        ids = self._ref_content.get("service")
        return [self._index.get(item) for item in ids]

    @id.setter
    def id(self, value: str) -> None:
        """
        Set DID ('id' in DIDDoc context).

        Args:
            value: id

        Raises:
            ValueError: for bad input DID.

        """

        # Validation process
        DIDDoc.validate_id(value)

        self._id = value

    def add_verification_method(
            self,
            type: Union[PublicKeyType, str],
            controller: Union[str, Sequence],
            value: str,
            *,
            ident: str = None,
            usage: str = None,
            authentication: bool = False,
            verification_type: str = "publicKey",
            upsert: bool = False
    ) -> VerificationMethod:
        """Add a verification method to this document."""
        if ident:
            id = "{}#{}".format(self.id, ident)
            if self._index.get(id) and not upsert:
                raise ValueError("ID already exists, use arg upsert to update it")
        else:
            for index in range(1, 100):
                id_aux = "{}#keys-{}".format(self.id, index)
                if not self._index.get(id_aux):
                    id = id_aux
                    break

        key = VerificationMethod(id, type, controller, usage, value, authentication)
        self._set(key, upsert=upsert, verification_type=verification_type)
        return key

    def add_service(
            self,
            type: Union[str, list],
            endpoint: Union[str, Sequence, dict],
            ident: str = None,
            priority: int = 0,
            upsert: bool = False
    ) -> Service:
        """Add service to this document."""
        if ident:
            id = "{}#{}".format(self.id, ident)
            if self._index.get(id) and not upsert:
                raise ValueError("ID already exists, use arg upsert to update it")
        else:
            for index in range(1, 100):
                id_aux = "{}#service-{}".format(self.id, index)
                if not self._index.get(id_aux):
                    id = id_aux
                    break

        service = Service(id, type, endpoint, priority=priority)
        self._set(service, upsert=upsert)

    def _add_keys(self, keys):
        result = []
        if isinstance(keys, list):
            for key in keys:
                result.append(key.id)
                self._set(key)

        elif isinstance(keys, VerificationMethod):
            result.append(keys.id)
            self._set(keys)

        return result

    def add_didcomm_service(
            self,
            type: Union[str, list],
            recipient_keys: Union[Sequence[VerificationMethod], VerificationMethod],
            routing_keys: Union[Sequence[VerificationMethod], VerificationMethod],
            endpoint: Union[str, Sequence, dict],
            priority: int = 0
    ) -> Service:
        """Add DIDComm Service to this document."""
        for index in range(1, 100):
            id_aux = "{}#didcomm-{}".format(self.id, index)
            if not self._index.get(id_aux):
                id = id_aux
                break

        # RECIPIENT KEYS
        recip_keys = self._add_keys(recipient_keys)

        # ROUTING KEYS
        rout_keys = self._add_keys(routing_keys)

        service = Service(id, type, endpoint, recip_keys, rout_keys, priority)
        self._set(service)

    def _set(
            self,
            item: Union[Service, VerificationMethod],
            upsert: bool = False,
            verification_type: str = "publicKey",
    ) -> "DIDDoc":
        """
        Add or replace service or verification method; return current DIDDoc.

        Raises:
            ValueError: if input item is neither service nor public key.

        Args:
            item: service or public key to set
            upsert: True for overwrite if the ID exists
            verification_type: verification atribute choosen to insert the item
            if it is a verification method.

        """
        # Upsert validation
        existing_item = self._index.get(item.id)
        if existing_item and (not upsert):
            if item.serialize() != existing_item.serialize():
                raise ValueError("ID already exists, use arg upsert to update it")
            else:
                return

        # Inserting item
        self._index[item.id] = item

        if isinstance(item, Service):
            if item.id not in self._ref_content["service"]:
                self._ref_content["service"].append(item.id)
        else:
            if item.id not in self._ref_content[verification_type]:
                self._ref_content[verification_type].append(item.id)

    def dereference(
        self, did_url: Union[str, DIDUrl]
    ) -> Union[Service, VerificationMethod]:
        """
        Retrieve a verification method or service by it id.

        Raises:
            ValueError: if input did_url is not good defined.
        Args:
            did_url: verification method or service id.

        """

        if isinstance(did_url, str):
            did_url = DIDUrl.parse(did_url)

        return self._index.get(did_url)


class AntiquatedDIDDoc(DIDDoc):
    """Antiquated DIDDoc implementation for methodless ids."""

    PREFIX = "did:sov:"

    def __init__(self, nym: str, *args, **kwargs):
        """Initialize the antiquated DIDDoc instance."""
        did = self.PREFIX + nym
        super().__init__(did, *args, **kwargs)<|MERGE_RESOLUTION|>--- conflicted
+++ resolved
@@ -133,7 +133,6 @@
         for param in params:
             aux_content = []
             for item in param[1]:
-<<<<<<< HEAD
                 if not isinstance(item, str):
                     did_item = self._index.get(item.id)
                     if not self._index.get(item.id):
@@ -149,22 +148,6 @@
                 else:
                     if not self._index.get(item):
                         aux_content.append(item)
-=======
-                if isinstance(item, str):
-                    if not self._index.get(item):
-                        self._index[item] = param[0]
-                        aux_content.append(item)
-                else:
-                    did_item = self._index.get(item)
-                    if self._index.get(item):
-                        if did_item.serialize() != item.serialize():
-                            raise ValueError(
-                                "{} has different specifications".format(item.id)
-                            )
-                    else:
-                        self._index[item.id] = item  # {id: <param object>}
-                        aux_content.append(item.id)
->>>>>>> 0a3a44ee
             self._ref_content[param[0]] = aux_content  # {param: [<List of Ids>]}
 
     @classmethod
