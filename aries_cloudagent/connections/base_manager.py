"""Class to provide some common utilities.

For Connection, DIDExchange and OutOfBand Manager.
"""

import json
import logging
from typing import List, Optional, Sequence, Text, Tuple, Union

import pydid
from base58 import b58decode
from did_peer_2 import KeySpec, generate
from did_peer_4 import encode, long_to_short
from did_peer_4.input_doc import KeySpec as KeySpec_DP4
from did_peer_4.input_doc import input_doc_from_keys_and_services
from pydid import (
    BaseDIDDocument as ResolvedDocument,
)
from pydid import (
    DIDCommService,
    VerificationMethod,
)
from pydid.verification_method import (
    Ed25519VerificationKey2018,
    Ed25519VerificationKey2020,
    JsonWebKey2020,
    Multikey,
)

from ..cache.base import BaseCache
from ..config.base import InjectionError
from ..core.error import BaseError
from ..core.profile import Profile
from ..did.did_key import DIDKey
from ..multitenant.base import BaseMultitenantManager
from ..protocols.connections.v1_0.message_types import ARIES_PROTOCOL as CONN_PROTO
from ..protocols.connections.v1_0.messages.connection_invitation import (
    ConnectionInvitation,
)
from ..protocols.coordinate_mediation.v1_0.models.mediation_record import (
    MediationRecord,
)
from ..protocols.coordinate_mediation.v1_0.route_manager import RouteManager
from ..protocols.discovery.v2_0.manager import V20DiscoveryMgr
from ..protocols.out_of_band.v1_0.messages.invitation import InvitationMessage
from ..resolver.base import ResolverError
from ..resolver.did_resolver import DIDResolver
from ..storage.base import BaseStorage
from ..storage.error import StorageDuplicateError, StorageError, StorageNotFoundError
from ..storage.record import StorageRecord
from ..transport.inbound.receipt import MessageReceipt
from ..utils.multiformats import multibase, multicodec
from ..wallet.base import BaseWallet
from ..wallet.crypto import create_keypair, seed_to_did
from ..wallet.did_info import DIDInfo, KeyInfo
from ..wallet.did_method import PEER2, PEER4, SOV
from ..wallet.error import WalletNotFoundError
from ..wallet.key_type import ED25519
from ..wallet.util import b64_to_bytes, bytes_to_b58
from .models.conn_record import ConnRecord
from .models.connection_target import ConnectionTarget
from .models.diddoc import DIDDoc, PublicKey, PublicKeyType, Service


class BaseConnectionManagerError(BaseError):
    """BaseConnectionManager error."""


class BaseConnectionManager:
    """Class to provide utilities regarding connection_targets."""

    RECORD_TYPE_DID_DOC = "did_doc"
    RECORD_TYPE_DID_KEY = "did_key"

    def __init__(self, profile: Profile):
        """Initialize a BaseConnectionManager.

        Args:
            session: The profile session for this presentation
        """
        self._profile = profile
        self._route_manager = profile.inject(RouteManager)
        self._logger = logging.getLogger(__name__)

    @staticmethod
    def _key_info_to_multikey(key_info: KeyInfo) -> str:
        """Convert a KeyInfo to a multikey."""
        return multibase.encode(
            multicodec.wrap("ed25519-pub", b58decode(key_info.verkey)), "base58btc"
        )

    async def long_did_peer_4_to_short(self, long_dp4: str) -> DIDInfo:
        """Convert did:peer:4 long format to short format and store in wallet."""

        async with self._profile.session() as session:
            wallet = session.inject(BaseWallet)
            long_dp4_info = await wallet.get_local_did(long_dp4)

        short_did_peer_4 = long_to_short(long_dp4)
        did_info = DIDInfo(
            did=short_did_peer_4,
            method=PEER4,
            verkey=long_dp4_info.verkey,
            metadata={},
            key_type=ED25519,
        )
        async with self._profile.session() as session:
            wallet = session.inject(BaseWallet)
            await wallet.store_did(did_info)
        return did_info.did

    async def create_did_peer_4(
        self,
        svc_endpoints: Optional[Sequence[str]] = None,
        mediation_records: Optional[List[MediationRecord]] = None,
    ) -> DIDInfo:
        """Create a did:peer:4 DID for a connection.

        Args:
            svc_endpoints: Custom endpoints for the DID Document
            mediation_record: The record for mediation that contains routing_keys and
                service endpoint

        Returns:
            The new `DIDInfo` instance
        """
        routing_keys: List[str] = []
        if mediation_records:
            for mediation_record in mediation_records:
                (
                    mediator_routing_keys,
                    endpoint,
                ) = await self._route_manager.routing_info(
                    self._profile, mediation_record
                )
                routing_keys = [*routing_keys, *(mediator_routing_keys or [])]
                if endpoint:
                    svc_endpoints = [endpoint]

        services = []
        for index, endpoint in enumerate(svc_endpoints or []):
            services.append(
                {
                    "id": f"#didcomm-{index}",
                    "type": "did-communication",
                    "recipientKeys": ["#key-0"],
                    "routingKeys": routing_keys,
                    "serviceEndpoint": endpoint,
                    "priority": index,
                }
            )

        async with self._profile.session() as session:
            wallet = session.inject(BaseWallet)
            key = await wallet.create_key(ED25519)
            key_spec = KeySpec_DP4(multikey=self._key_info_to_multikey(key))
            input_doc = input_doc_from_keys_and_services(
                keys=[key_spec], services=services
            )
            did = encode(input_doc)

            did_info = DIDInfo(
                did=did, method=PEER4, verkey=key.verkey, metadata={}, key_type=ED25519
            )
            await wallet.store_did(did_info)

        return did_info

    async def create_did_peer_2(
        self,
        svc_endpoints: Optional[Sequence[str]] = None,
        mediation_records: Optional[List[MediationRecord]] = None,
    ) -> DIDInfo:
        """Create a did:peer:2 DID for a connection.

        Args:
            svc_endpoints: Custom endpoints for the DID Document
            mediation_record: The record for mediation that contains routing_keys and
                service endpoint

        Returns:
            The new `DIDInfo` instance
        """
        routing_keys: List[str] = []
        if mediation_records:
            for mediation_record in mediation_records:
                (
                    mediator_routing_keys,
                    endpoint,
                ) = await self._route_manager.routing_info(
                    self._profile, mediation_record
                )
                routing_keys = [*routing_keys, *(mediator_routing_keys or [])]
                if endpoint:
                    svc_endpoints = [endpoint]

        services = []
        for index, endpoint in enumerate(svc_endpoints or []):
            services.append(
                {
                    "id": f"#didcomm-{index}",
                    "type": "did-communication",
                    "priority": index,
                    "recipientKeys": ["#key-1"],
                    "routingKeys": routing_keys,
                    "serviceEndpoint": endpoint,
                }
            )

        async with self._profile.session() as session:
            wallet = session.inject(BaseWallet)
            key = await wallet.create_key(ED25519)

            did = generate(
                [KeySpec.verification(self._key_info_to_multikey(key))], services
            )

            did_info = DIDInfo(
                did=did, method=PEER2, verkey=key.verkey, metadata={}, key_type=ED25519
            )
            await wallet.store_did(did_info)

        return did_info

    async def create_did_document(
        self,
        did_info: DIDInfo,
        svc_endpoints: Optional[Sequence[str]] = None,
        mediation_records: Optional[List[MediationRecord]] = None,
    ) -> DIDDoc:
        """Create our DID doc for a given DID.

        Args:
            did_info: The DID information (DID and verkey) used in the connection
            svc_endpoints: Custom endpoints for the DID Document
            mediation_record: The record for mediation that contains routing_keys and
                service endpoint

        Returns:
            The prepared `DIDDoc` instance

        """

        did_doc = DIDDoc(did=did_info.did)
        did_controller = did_info.did
        did_key = did_info.verkey
        pk = PublicKey(
            did_info.did,
            "1",
            did_key,
            PublicKeyType.ED25519_SIG_2018,
            did_controller,
            True,
        )
        did_doc.set(pk)

        routing_keys: List[str] = []
        if mediation_records:
            for mediation_record in mediation_records:
                (
                    mediator_routing_keys,
                    endpoint,
                ) = await self._route_manager.routing_info(
                    self._profile, mediation_record
                )
                routing_keys = [*routing_keys, *(mediator_routing_keys or [])]
                if endpoint:
                    svc_endpoints = [endpoint]

        for endpoint_index, svc_endpoint in enumerate(svc_endpoints or []):
            endpoint_ident = "indy" if endpoint_index == 0 else f"indy{endpoint_index}"
            service = Service(
                did_info.did,
                endpoint_ident,
                "IndyAgent",
                [pk],
                routing_keys,
                svc_endpoint,
            )
            did_doc.set(service)

        return did_doc

    async def store_did_document(self, value: Union[DIDDoc, dict]):
        """Store a DID document.

        Args:
            value: The `DIDDoc` instance to persist
        """
        if isinstance(value, DIDDoc):
            did = value.did
            doc = value.to_json()
        else:
            did = value["id"]
            doc = json.dumps(value)

        # Special case: we used to store did:sov dids as unqualified.
        # For backwards compatibility, we'll strip off the prefix.
        if did.startswith("did:sov:"):
            did = did[8:]

        self._logger.debug("Storing DID document for %s: %s", did, doc)

        try:
            stored_doc, record = await self.fetch_did_document(did)
        except StorageNotFoundError:
            record = StorageRecord(self.RECORD_TYPE_DID_DOC, doc, {"did": did})
            async with self._profile.session() as session:
                storage: BaseStorage = session.inject(BaseStorage)
                await storage.add_record(record)
        else:
            async with self._profile.session() as session:
                storage: BaseStorage = session.inject(BaseStorage)
                await storage.update_record(record, doc, {"did": did})

        await self.remove_keys_for_did(did)
        await self.record_did(did)

    async def add_key_for_did(self, did: str, key: str):
        """Store a verkey for lookup against a DID.

        Args:
            did: The DID to associate with this key
            key: The verkey to be added
        """
        record = StorageRecord(self.RECORD_TYPE_DID_KEY, key, {"did": did, "key": key})
        async with self._profile.session() as session:
            storage: BaseStorage = session.inject(BaseStorage)
            try:
                await storage.find_record(self.RECORD_TYPE_DID_KEY, {"key": key})
            except StorageNotFoundError:
                await storage.add_record(record)
            except StorageDuplicateError:
                self._logger.warning(
                    "Key already associated with DID: %s; this is likely caused by "
                    "routing keys being erroneously stored in the past",
                    key,
                )

    async def find_did_for_key(self, key: str) -> str:
        """Find the DID previously associated with a key.

        Args:
            key: The verkey to look up
        """
        async with self._profile.session() as session:
            storage: BaseStorage = session.inject(BaseStorage)
            record = await storage.find_record(self.RECORD_TYPE_DID_KEY, {"key": key})
        return record.tags["did"]

    async def remove_keys_for_did(self, did: str):
        """Remove all keys associated with a DID.

        Args:
            did: The DID for which to remove keys
        """
        async with self._profile.session() as session:
            storage: BaseStorage = session.inject(BaseStorage)
            await storage.delete_all_records(self.RECORD_TYPE_DID_KEY, {"did": did})

    async def resolve_didcomm_services(
        self, did: str, service_accept: Optional[Sequence[Text]] = None
    ) -> Tuple[ResolvedDocument, List[DIDCommService]]:
        """Resolve a DIDComm services for a given DID."""
        if not did.startswith("did:"):
            # DID is bare indy "nym"
            # prefix with did:sov: for backwards compatibility
            did = f"did:sov:{did}"

        resolver = self._profile.inject(DIDResolver)
        try:
            doc_dict: dict = await resolver.resolve(self._profile, did, service_accept)
            doc: ResolvedDocument = pydid.deserialize_document(doc_dict, strict=True)
        except ResolverError as error:
            raise BaseConnectionManagerError(
                "Failed to resolve DID services"
            ) from error

        if not doc.service:
            raise BaseConnectionManagerError(
                "Cannot connect via DID that has no associated services"
            )

        didcomm_services = sorted(
            [service for service in doc.service if isinstance(service, DIDCommService)],
            key=lambda service: service.priority,
        )

        return doc, didcomm_services

    async def verification_methods_for_service(
        self, doc: ResolvedDocument, service: DIDCommService
    ) -> Tuple[List[VerificationMethod], List[VerificationMethod]]:
        """Dereference recipient and routing keys.

        Returns verification methods for a DIDComm service to enable extracting
        key material.
        """
        resolver = self._profile.inject(DIDResolver)
        recipient_keys: List[VerificationMethod] = [
            await resolver.dereference_verification_method(
                self._profile, url, document=doc
            )
            for url in service.recipient_keys
        ]
        routing_keys: List[VerificationMethod] = [
            await resolver.dereference_verification_method(
                self._profile, url, document=doc
            )
            for url in service.routing_keys
        ]
        return recipient_keys, routing_keys

    async def resolve_invitation(
        self, did: str, service_accept: Optional[Sequence[Text]] = None
    ) -> Tuple[str, List[str], List[str]]:
        """Resolve invitation with the DID Resolver.

        Args:
            did: Document ID to resolve
        """
        doc, didcomm_services = await self.resolve_didcomm_services(did, service_accept)
        if not didcomm_services:
            raise BaseConnectionManagerError(
                "Cannot connect via public DID that has no associated DIDComm services"
            )

        first_didcomm_service, *_ = didcomm_services

        endpoint = str(first_didcomm_service.service_endpoint)
        recipient_keys, routing_keys = await self.verification_methods_for_service(
            doc, first_didcomm_service
        )

        return (
            endpoint,
            [
                self._extract_key_material_in_base58_format(key)
                for key in recipient_keys
            ],
            [self._extract_key_material_in_base58_format(key) for key in routing_keys],
        )

<<<<<<< HEAD
    async def record_keys_for_resolvable_did(self, did: str):
        """Record the keys for a public DID.
=======
    async def record_did(self, did: str):
        """Record DID for later use.
>>>>>>> 8ca1ab36

        This is required to correlate sender verkeys back to a connection.
        """
        doc, didcomm_services = await self.resolve_didcomm_services(did)
        for service in didcomm_services:
            recips, _ = await self.verification_methods_for_service(doc, service)
            for recip in recips:
                await self.add_key_for_did(
                    did, self._extract_key_material_in_base58_format(recip)
                )

    async def resolve_connection_targets(
        self,
        did: str,
        sender_verkey: Optional[str] = None,
        their_label: Optional[str] = None,
    ) -> List[ConnectionTarget]:
        """Resolve connection targets for a DID."""
        self._logger.debug("Resolving connection targets for DID %s", did)
        doc, didcomm_services = await self.resolve_didcomm_services(did)
        self._logger.debug("Resolved DID document: %s", doc)
        self._logger.debug("Resolved DIDComm services: %s", didcomm_services)
        targets = []
        for service in didcomm_services:
            try:
                recips, routing = await self.verification_methods_for_service(
                    doc, service
                )
                endpoint = str(service.service_endpoint)
                targets.append(
                    ConnectionTarget(
                        did=doc.id,
                        endpoint=endpoint,
                        label=their_label,
                        recipient_keys=[
                            self._extract_key_material_in_base58_format(key)
                            for key in recips
                        ],
                        routing_keys=[
                            self._extract_key_material_in_base58_format(key)
                            for key in routing
                        ],
                        sender_key=sender_verkey,
                    )
                )
            except ResolverError:
                self._logger.exception(
                    "Failed to resolve service details while determining "
                    "connection targets; skipping service"
                )
                continue

        return targets

    @staticmethod
    def _extract_key_material_in_base58_format(method: VerificationMethod) -> str:
        if isinstance(method, Ed25519VerificationKey2018):
            return method.material
        elif isinstance(method, Ed25519VerificationKey2020):
            raw_data = multibase.decode(method.material)
            if len(raw_data) == 32:  # No multicodec prefix
                return bytes_to_b58(raw_data)
            else:
                codec, key = multicodec.unwrap(raw_data)
                if codec == multicodec.multicodec("ed25519-pub"):
                    return bytes_to_b58(key)
                else:
                    raise BaseConnectionManagerError(
                        f"Key type {type(method).__name__} "
                        f"with multicodec value {codec} is not supported"
                    )

        elif isinstance(method, JsonWebKey2020):
            if method.public_key_jwk.get("kty") == "OKP":
                return bytes_to_b58(b64_to_bytes(method.public_key_jwk.get("x"), True))
            else:
                raise BaseConnectionManagerError(
                    f"Key type {type(method).__name__} "
                    f"with kty {method.public_key_jwk.get('kty')} is not supported"
                )
        elif isinstance(method, Multikey):
            codec, key = multicodec.unwrap(multibase.decode(method.material))
            if codec != multicodec.multicodec("ed25519-pub"):
                raise BaseConnectionManagerError(
                    "Expected ed25519 multicodec, got: %s", codec
                )
            return bytes_to_b58(key)
        else:
            raise BaseConnectionManagerError(
                f"Key type {type(method).__name__} is not supported"
            )

    async def _fetch_connection_targets_for_invitation(
        self,
        connection: ConnRecord,
        invitation: Union[ConnectionInvitation, InvitationMessage],
        sender_verkey: str,
    ) -> Sequence[ConnectionTarget]:
        """Get a list of connection targets for an invitation.

        This will extract target info for either a connection or OOB invitation.

        Args:
            connection: ConnRecord the invitation is associated with.
            invitation: Connection or OOB invitation retrieved from conn record.

        Returns:
            A list of `ConnectionTarget` objects
        """
        if isinstance(invitation, ConnectionInvitation):
            # conn protocol invitation
            if invitation.did:
                did = invitation.did
                (
                    endpoint,
                    recipient_keys,
                    routing_keys,
                ) = await self.resolve_invitation(did)

            else:
                endpoint = invitation.endpoint
                recipient_keys = invitation.recipient_keys
                routing_keys = invitation.routing_keys
        else:
            # out-of-band invitation
            oob_service_item = invitation.services[0]
            if isinstance(oob_service_item, str):
                (
                    endpoint,
                    recipient_keys,
                    routing_keys,
                ) = await self.resolve_invitation(oob_service_item)

            else:
                endpoint = oob_service_item.service_endpoint
                recipient_keys = [
                    DIDKey.from_did(k).public_key_b58
                    for k in oob_service_item.recipient_keys
                ]
                routing_keys = [
                    DIDKey.from_did(k).public_key_b58
                    for k in oob_service_item.routing_keys
                ]

        return [
            ConnectionTarget(
                did=connection.their_did,
                endpoint=endpoint,
                label=invitation.label if invitation else None,
                recipient_keys=recipient_keys,
                routing_keys=routing_keys,
                sender_key=sender_verkey,
            )
        ]

    async def _fetch_targets_for_connection_in_progress(
        self, connection: ConnRecord, sender_verkey: str
    ) -> Sequence[ConnectionTarget]:
        """Get a list of connection targets from an incomplete `ConnRecord`.

        This covers retrieving targets for connections that are still in the
        process of bootstrapping. This includes connections that are in states
        invitation-received or request-received.

        Args:
            connection: The connection record (with associated `DIDDoc`)
                used to generate the connection target
        Returns:
            A list of `ConnectionTarget` objects
        """
        if (
            connection.invitation_msg_id
            or connection.invitation_key
            or not connection.their_did
        ):  # invitation received or sending request to invitation
            async with self._profile.session() as session:
                invitation = await connection.retrieve_invitation(session)
            targets = await self._fetch_connection_targets_for_invitation(
                connection,
                invitation,
                sender_verkey,
            )
        else:  # sending implicit request
            # request is implicit; did isn't set if we've received an
            # invitation, only the invitation key
            (
                endpoint,
                recipient_keys,
                routing_keys,
            ) = await self.resolve_invitation(connection.their_did)
            targets = [
                ConnectionTarget(
                    did=connection.their_did,
                    endpoint=endpoint,
                    label=None,
                    recipient_keys=recipient_keys,
                    routing_keys=routing_keys,
                    sender_key=sender_verkey,
                )
            ]

        return targets

    async def fetch_connection_targets(
        self, connection: ConnRecord
    ) -> Sequence[ConnectionTarget]:
        """Get a list of connection targets from a `ConnRecord`.

        Args:
            connection: The connection record (with associated `DIDDoc`)
                used to generate the connection target
        """

        if not connection.my_did:
            self._logger.debug("No local DID associated with connection")
            return []

        async with self._profile.session() as session:
            wallet = session.inject(BaseWallet)
            my_info = await wallet.get_local_did(connection.my_did)

        if (
            ConnRecord.State.get(connection.state)
            in (ConnRecord.State.INVITATION, ConnRecord.State.REQUEST)
            and ConnRecord.Role.get(connection.their_role) is ConnRecord.Role.RESPONDER
        ):  # invitation received or sending request
            return await self._fetch_targets_for_connection_in_progress(
                connection, my_info.verkey
            )

        if not connection.their_did:
            self._logger.debug("No target DID associated with connection")
            return []

        return await self.resolve_connection_targets(
            connection.their_did, my_info.verkey, connection.their_label
        )

    async def get_connection_targets(
        self,
        *,
        connection_id: Optional[str] = None,
        connection: Optional[ConnRecord] = None,
    ):
        """Create a connection target from a `ConnRecord`.

        Args:
            connection_id: The connection ID to search for
            connection: The connection record itself, if already available
        """
        if connection_id is None and connection is None:
            raise ValueError("Must supply either connection_id or connection")

        if not connection_id:
            assert connection
            connection_id = connection.connection_id

        cache = self._profile.inject_or(BaseCache)
        cache_key = f"connection_target::{connection_id}"
        if cache:
            async with cache.acquire(cache_key) as entry:
                if entry.result:
                    self._logger.debug("Connection targets retrieved from cache")
                    targets = [
                        ConnectionTarget.deserialize(row) for row in entry.result
                    ]
                else:
                    if not connection:
                        async with self._profile.session() as session:
                            connection = await ConnRecord.retrieve_by_id(
                                session, connection_id
                            )

                    targets = await self.fetch_connection_targets(connection)

                    if connection.state == ConnRecord.State.COMPLETED.rfc160:
                        # Only set cache if connection has reached completed state
                        # Otherwise, a replica that participated early in exchange
                        # may have bad data set in cache.
                        self._logger.debug("Caching connection targets")
                        await entry.set_result(
                            [row.serialize() for row in targets], 3600
                        )
                    else:
                        self._logger.debug(
                            "Not caching connection targets for connection in "
                            f"state ({connection.state})"
                        )
        else:
            if not connection:
                async with self._profile.session() as session:
                    connection = await ConnRecord.retrieve_by_id(session, connection_id)

            targets = await self.fetch_connection_targets(connection)
        return targets

    async def clear_connection_targets_cache(self, connection_id: str):
        """Clear the connection targets cache for a given connection ID.

        Historically, connections have not been updatable after the protocol
        completes. However, with DID Rotation, we need to be able to update
        the connection targets and clear the cache of targets.
        """
        # TODO it would be better to include the DIDs of the connection in the
        # target cache key This solution only works when using whole cluster
        # caching or have only a single instance with local caching
        cache = self._profile.inject_or(BaseCache)
        if cache:
            cache_key = f"connection_target::{connection_id}"
            await cache.clear(cache_key)

    def diddoc_connection_targets(
        self,
        doc: Optional[Union[DIDDoc, dict]],
        sender_verkey: str,
        their_label: Optional[str] = None,
    ) -> Sequence[ConnectionTarget]:
        """Get a list of connection targets from a DID Document.

        Args:
            doc: The DID Document to create the target from
            sender_verkey: The verkey we are using
            their_label: The connection label they are using
        """
        if isinstance(doc, dict):
            doc = DIDDoc.deserialize(doc)
        if not doc:
            raise BaseConnectionManagerError("No DIDDoc provided for connection target")
        if not doc.did:
            raise BaseConnectionManagerError("DIDDoc has no DID")
        if not doc.service:
            raise BaseConnectionManagerError("No services defined by DIDDoc")

        targets = []
        for service in doc.service.values():
            if service.recip_keys:
                targets.append(
                    ConnectionTarget(
                        did=doc.did,
                        endpoint=service.endpoint,
                        label=their_label,
                        recipient_keys=[
                            key.value for key in (service.recip_keys or ())
                        ],
                        routing_keys=[
                            key.value for key in (service.routing_keys or ())
                        ],
                        sender_key=sender_verkey,
                    )
                )
        return targets

    async def fetch_did_document(self, did: str) -> Tuple[dict, StorageRecord]:
        """Retrieve a DID Document for a given DID.

        Args:
            did: The DID to search for
        """
        async with self._profile.session() as session:
            storage = session.inject(BaseStorage)
            record = await storage.find_record(self.RECORD_TYPE_DID_DOC, {"did": did})
        return json.loads(record.value), record

    async def find_connection(
        self,
        their_did: str,
        my_did: Optional[str] = None,
        my_verkey: Optional[str] = None,
        auto_complete=False,
    ) -> Optional[ConnRecord]:
        """Look up existing connection information for a sender verkey.

        Args:
            their_did: Their DID
            my_did: My DID
            my_verkey: My verkey
            auto_complete: Should this connection automatically be promoted to active

        Returns:
            The located `ConnRecord`, if any

        """
        connection = None
        if their_did:
            try:
                async with self._profile.session() as session:
                    connection = await ConnRecord.retrieve_by_did(
                        session, their_did, my_did
                    )
            except StorageNotFoundError:
                pass

        if (
            connection
            and ConnRecord.State.get(connection.state) is ConnRecord.State.RESPONSE
            and auto_complete
        ):
            connection.state = ConnRecord.State.COMPLETED.rfc160
            async with self._profile.session() as session:
                await connection.save(session, reason="Connection promoted to active")
                if session.settings.get("auto_disclose_features"):
                    discovery_mgr = V20DiscoveryMgr(self._profile)
                    await discovery_mgr.proactive_disclose_features(
                        connection_id=connection.connection_id
                    )

        if not connection and my_verkey:
            try:
                async with self._profile.session() as session:
                    connection = await ConnRecord.retrieve_by_invitation_key(
                        session,
                        my_verkey,
                        their_role=ConnRecord.Role.REQUESTER.rfc160,
                    )
            except StorageError:
                pass

        return connection

    async def find_inbound_connection(
        self, receipt: MessageReceipt
    ) -> Optional[ConnRecord]:
        """Deserialize an incoming message and further populate the request context.

        Args:
            receipt: The message receipt

        Returns:
            The `ConnRecord` associated with the expanded message, if any

        """

        cache_key = None
        connection = None
        resolved = False

        if receipt.sender_verkey and receipt.recipient_verkey:
            cache_key = (
                f"connection_by_verkey::{receipt.sender_verkey}"
                f"::{receipt.recipient_verkey}"
            )
            cache = self._profile.inject_or(BaseCache)
            if cache:
                async with cache.acquire(cache_key) as entry:
                    if entry.result:
                        cached = entry.result
                        receipt.sender_did = cached["sender_did"]
                        receipt.recipient_did_public = cached["recipient_did_public"]
                        receipt.recipient_did = cached["recipient_did"]
                        async with self._profile.session() as session:
                            connection = await ConnRecord.retrieve_by_id(
                                session, cached["id"]
                            )
                    else:
                        connection = await self.resolve_inbound_connection(receipt)
                        if connection:
                            cache_val = {
                                "id": connection.connection_id,
                                "sender_did": receipt.sender_did,
                                "recipient_did": receipt.recipient_did,
                                "recipient_did_public": receipt.recipient_did_public,
                            }
                            await entry.set_result(cache_val, 3600)
                        resolved = True

        if not connection and not resolved:
            connection = await self.resolve_inbound_connection(receipt)
        return connection

    async def resolve_inbound_connection(
        self, receipt: MessageReceipt
    ) -> Optional[ConnRecord]:
        """Populate the receipt DID information and find the related `ConnRecord`.

        Args:
            receipt: The message receipt

        Returns:
            The `ConnRecord` associated with the expanded message, if any

        """

        if receipt.sender_verkey:
            try:
                receipt.sender_did = await self.find_did_for_key(receipt.sender_verkey)
            except StorageNotFoundError:
                self._logger.warning(
                    "No corresponding DID found for sender verkey: %s",
                    receipt.sender_verkey,
                )

        if receipt.recipient_verkey:
            try:
                async with self._profile.session() as session:
                    wallet = session.inject(BaseWallet)
                    my_info = await wallet.get_local_did_for_verkey(
                        receipt.recipient_verkey
                    )
                receipt.recipient_did = my_info.did
                if "posted" in my_info.metadata and my_info.metadata["posted"] is True:
                    receipt.recipient_did_public = True
            except InjectionError:
                self._logger.warning(
                    "Cannot resolve recipient verkey, no wallet defined by "
                    "context: %s",
                    receipt.recipient_verkey,
                )
            except WalletNotFoundError:
                self._logger.warning(
                    "No corresponding DID found for recipient verkey: %s",
                    receipt.recipient_verkey,
                )

        return await self.find_connection(
            receipt.sender_did, receipt.recipient_did, receipt.recipient_verkey, True
        )

    async def get_endpoints(self, conn_id: str) -> Tuple[Optional[str], Optional[str]]:
        """Get connection endpoints.

        Args:
            conn_id: connection identifier

        Returns:
            Their endpoint for this connection

        """
        async with self._profile.session() as session:
            connection = await ConnRecord.retrieve_by_id(session, conn_id)
            wallet = session.inject(BaseWallet)
            my_did_info = await wallet.get_local_did(connection.my_did)

        my_endpoint = my_did_info.metadata.get(
            "endpoint",
            self._profile.settings.get("default_endpoint"),
        )

        conn_targets = await self.get_connection_targets(
            connection_id=connection.connection_id,
            connection=connection,
        )
        return (my_endpoint, conn_targets[0].endpoint)

    async def create_static_connection(
        self,
        my_did: Optional[str] = None,
        my_seed: Optional[str] = None,
        their_did: Optional[str] = None,
        their_seed: Optional[str] = None,
        their_verkey: Optional[str] = None,
        their_endpoint: Optional[str] = None,
        their_label: Optional[str] = None,
        alias: Optional[str] = None,
        mediation_id: Optional[str] = None,
    ) -> Tuple[DIDInfo, DIDInfo, ConnRecord]:
        """Register a new static connection (for use by the test suite).

        Args:
            my_did: override the DID used in the connection
            my_seed: provide a seed used to generate our DID and keys
            their_did: provide the DID used by the other party
            their_seed: provide a seed used to generate their DID and keys
            their_verkey: provide the verkey used by the other party
            their_endpoint: their URL endpoint for routing messages
            alias: an alias for this connection record

        Returns:
            Tuple: my DIDInfo, their DIDInfo, new `ConnRecord` instance

        """
        async with self._profile.session() as session:
            wallet = session.inject(BaseWallet)
            # seed and DID optional
            my_info = await wallet.create_local_did(SOV, ED25519, my_seed, my_did)

        # must provide their DID and verkey if the seed is not known
        if (not their_did or not their_verkey) and not their_seed:
            raise BaseConnectionManagerError(
                "Either a verkey or seed must be provided for the other party"
            )
        if not their_did:
            their_did = seed_to_did(their_seed)
        if not their_verkey:
            their_verkey_bin, _ = create_keypair(ED25519, their_seed.encode())
            their_verkey = bytes_to_b58(their_verkey_bin)
        their_info = DIDInfo(their_did, their_verkey, {}, method=SOV, key_type=ED25519)

        # Create connection record
        connection = ConnRecord(
            invitation_mode=ConnRecord.INVITATION_MODE_STATIC,
            my_did=my_info.did,
            their_did=their_info.did,
            their_label=their_label,
            state=ConnRecord.State.COMPLETED.rfc160,
            alias=alias,
            connection_protocol=CONN_PROTO,
        )
        async with self._profile.session() as session:
            await connection.save(session, reason="Created new static connection")
            if session.settings.get("auto_disclose_features"):
                discovery_mgr = V20DiscoveryMgr(self._profile)
                await discovery_mgr.proactive_disclose_features(
                    connection_id=connection.connection_id
                )

        # Routing
        mediation_record = await self._route_manager.mediation_record_if_id(
            self._profile, mediation_id, or_default=True
        )

        multitenant_mgr = self._profile.inject_or(BaseMultitenantManager)
        wallet_id = self._profile.settings.get("wallet.id")

        base_mediation_record = None
        if multitenant_mgr and wallet_id:
            base_mediation_record = await multitenant_mgr.get_default_mediator()

        await self._route_manager.route_static(
            self._profile, connection, mediation_record
        )

        # Synthesize their DID doc
        did_doc = await self.create_did_document(
            their_info,
            [their_endpoint or ""],
            mediation_records=list(
                filter(None, [base_mediation_record, mediation_record])
            ),
        )

        await self.store_did_document(did_doc)

        return my_info, their_info, connection<|MERGE_RESOLUTION|>--- conflicted
+++ resolved
@@ -441,13 +441,8 @@
             [self._extract_key_material_in_base58_format(key) for key in routing_keys],
         )
 
-<<<<<<< HEAD
     async def record_keys_for_resolvable_did(self, did: str):
         """Record the keys for a public DID.
-=======
-    async def record_did(self, did: str):
-        """Record DID for later use.
->>>>>>> 8ca1ab36
 
         This is required to correlate sender verkeys back to a connection.
         """
