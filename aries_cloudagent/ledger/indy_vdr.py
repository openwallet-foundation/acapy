"""Indy-VDR ledger implementation."""

import asyncio
import json
import hashlib
import logging
import os
import os.path
import tempfile

from datetime import datetime, date
from io import StringIO
from pathlib import Path
from time import time
from typing import List, Tuple, Union, Optional

from indy_vdr import ledger, open_pool, Pool, Request, VdrError

from ..cache.base import BaseCache
from ..core.profile import Profile
from ..messaging.valid import IndyDID
from ..storage.base import BaseStorage, StorageRecord
from ..utils import sentinel
from ..utils.env import storage_path
from ..wallet.base import BaseWallet, DIDInfo
from ..wallet.error import WalletNotFoundError
from ..wallet.did_posture import DIDPosture

from .base import BaseLedger, Role
from .endpoint_type import EndpointType
from .error import (
    BadLedgerRequestError,
    ClosedPoolError,
    LedgerConfigError,
    LedgerError,
    LedgerTransactionError,
)
from .util import TAA_ACCEPTED_RECORD_TYPE

LOGGER = logging.getLogger(__name__)


def _normalize_txns(txns: str) -> str:
    """Normalize a set of genesis transactions."""
    lines = StringIO()
    for line in txns.splitlines():
        line = line.strip()
        if line:
            lines.write(line)
            lines.write("\n")
    return lines.getvalue()


def _write_safe(path: Path, content: str):
    """Atomically write to a file path."""
    dir_path = path.parent
    with tempfile.NamedTemporaryFile(dir=dir_path, delete=False) as tmp:
        tmp.write(content.encode("utf-8"))
        tmp_name = tmp.name
    os.rename(tmp_name, path)


def _hash_txns(txns: str) -> str:
    """Obtain a hash of a set of genesis transactions."""
    return hashlib.sha256(txns.encode("utf-8")).hexdigest()[-16:]


class IndyVdrLedgerPool:
    """Indy-VDR ledger pool manager."""

    def __init__(
        self,
        name: str,
        *,
        keepalive: int = 0,
        cache: BaseCache = None,
        cache_duration: int = 600,
        genesis_transactions: str = None,
        read_only: bool = False,
        socks_proxy: str = None,
    ):
        """
        Initialize an IndyLedger instance.

        Args:
            name: The pool ledger configuration name
            keepalive: How many seconds to keep the ledger open
            cache: The cache instance to use
            cache_duration: The TTL for ledger cache entries
            genesis_transactions: The ledger genesis transaction as a string
            read_only: Prevent any ledger write operations
            socks_proxy: Specifies socks proxy for ZMQ to connect to ledger pool
        """
        self.ref_count = 0
        self.ref_lock = asyncio.Lock()
        self.keepalive = keepalive
        self.close_task: asyncio.Future = None
        self.cache = cache
        self.cache_duration: int = cache_duration
        self.handle: Pool = None
        self.name = name
        self.cfg_path_cache: Path = None
        self.genesis_hash_cache: str = None
        self.genesis_txns_cache = genesis_transactions
        self.init_config = bool(genesis_transactions)
        self.taa_cache: str = None
        self.read_only: bool = read_only
        self.socks_proxy: str = socks_proxy

    @property
    def cfg_path(self) -> Path:
        """Get the path to the configuration file, ensuring it's created."""
        if not self.cfg_path_cache:
            self.cfg_path_cache = storage_path("vdr", create=True)
        return self.cfg_path_cache

    @property
    def genesis_hash(self) -> str:
        """Get the hash of the configured genesis transactions."""
        if not self.genesis_hash_cache:
            self.genesis_hash_cache = _hash_txns(self.genesis_txns)
        return self.genesis_hash_cache

    @property
    def genesis_txns(self) -> str:
        """Get the configured genesis transactions."""
        if not self.genesis_txns_cache:
            try:
                path = self.cfg_path.joinpath(self.name, "genesis")
                self.genesis_txns_cache = _normalize_txns(open(path).read())
            except FileNotFoundError:
                raise LedgerConfigError(
                    "Pool config '%s' not found", self.name
                ) from None
        return self.genesis_txns_cache

    async def create_pool_config(
        self, genesis_transactions: str, recreate: bool = False
    ):
        """Create the pool ledger configuration."""

        cfg_pool = self.cfg_path.joinpath(self.name)
        cfg_pool.mkdir(exist_ok=True)
        genesis = _normalize_txns(genesis_transactions)
        if not genesis:
            raise LedgerConfigError("Empty genesis transactions")

        genesis_path = cfg_pool.joinpath("genesis")
        try:
            cmp_genesis = open(genesis_path).read()
            if _normalize_txns(cmp_genesis) == genesis:
                LOGGER.debug(
                    "Pool ledger config '%s' is consistent, skipping write",
                    self.name,
                )
                return
            elif not recreate:
                raise LedgerConfigError(
                    f"Pool ledger '{self.name}' exists with "
                    "different genesis transactions"
                )
        except FileNotFoundError:
            pass

        try:
            _write_safe(genesis_path, genesis)
        except OSError as err:
            raise LedgerConfigError("Error writing genesis transactions") from err
        LOGGER.debug("Wrote pool ledger config '%s'", self.name)

        self.genesis_txns_cache = genesis

    async def open(self):
        """Open the pool ledger, creating it if necessary."""

        if self.init_config:
            await self.create_pool_config(self.genesis_txns_cache, recreate=True)
            self.init_config = False

        genesis_hash = self.genesis_hash
        cfg_pool = self.cfg_path.joinpath(self.name)
        cfg_pool.mkdir(exist_ok=True)

        cache_path = cfg_pool.joinpath(f"cache-{genesis_hash}")
        try:
            txns = open(cache_path).read()
            cached = True
        except FileNotFoundError:
            txns = self.genesis_txns
            cached = False

        self.handle = await open_pool(transactions=txns, socks_proxy=self.socks_proxy)
        upd_txns = _normalize_txns(await self.handle.get_transactions())
        if not cached or upd_txns != txns:
            try:
                _write_safe(cache_path, upd_txns)
            except OSError:
                LOGGER.exception("Error writing cached genesis transactions")

    async def close(self):
        """Close the pool ledger."""
        if self.handle:
            exc = None
            for attempt in range(3):
                try:
                    self.handle.close()
                except VdrError as err:
                    await asyncio.sleep(0.01)
                    exc = err
                    continue

                self.handle = None
                exc = None
                break

            if exc:
                LOGGER.exception("Exception when closing pool ledger", exc_info=exc)
                self.ref_count += 1  # if we are here, we should have self.ref_lock
                self.close_task = None
                raise LedgerError("Exception when closing pool ledger") from exc

    async def context_open(self):
        """Open the ledger if necessary and increase the number of active references."""
        async with self.ref_lock:
            if self.close_task:
                self.close_task.cancel()
            if not self.handle:
                LOGGER.debug("Opening the pool ledger")
                await self.open()
            self.ref_count += 1

    async def context_close(self):
        """Release the reference and schedule closing of the pool ledger."""

        async def closer(timeout: int):
            """Close the pool ledger after a timeout."""
            await asyncio.sleep(timeout)
            async with self.ref_lock:
                if not self.ref_count:
                    LOGGER.debug("Closing pool ledger after timeout")
                    await self.close()

        async with self.ref_lock:
            self.ref_count -= 1
            if not self.ref_count:
                if self.keepalive:
                    self.close_task = asyncio.ensure_future(closer(self.keepalive))
                else:
                    await self.close()


class IndyVdrLedger(BaseLedger):
    """Indy-VDR ledger class."""

    BACKEND_NAME = "indy-vdr"

    def __init__(
        self,
        pool: IndyVdrLedgerPool,
        profile: Profile,
    ):
        """
        Initialize an IndyVdrLedger instance.

        Args:
            pool: The pool instance handling the raw ledger connection
            profile: The active profile instance
        """
        self.pool = pool
        self.profile = profile

    @property
    def pool_handle(self):
        """Accessor for the ledger pool handle."""
        return self.pool.handle

    @property
    def pool_name(self) -> str:
        """Accessor for the ledger pool name."""
        return self.pool.name

    @property
    def read_only(self) -> bool:
        """Accessor for the ledger read-only flag."""
        return self.pool.read_only

    async def is_ledger_read_only(self) -> bool:
        """Check if ledger is read-only including TAA."""
        if self.read_only:
            return self.read_only
        # if TAA is required and not accepted we should be in read-only mode
        taa = await self.get_txn_author_agreement()
        if taa["taa_required"]:
            taa_acceptance = await self.get_latest_txn_author_acceptance()
            if "mechanism" not in taa_acceptance:
                return True
        return self.read_only

    async def __aenter__(self) -> "IndyVdrLedger":
        """
        Context manager entry.

        Returns:
            The current instance

        """
        await super().__aenter__()
        await self.pool.context_open()
        return self

    async def __aexit__(self, exc_type, exc, tb):
        """Context manager exit."""
        await self.pool.context_close()
        await super().__aexit__(exc_type, exc, tb)

    async def _submit(
        self,
        request: Union[str, Request],
        sign: bool = None,
        taa_accept: bool = None,
        sign_did: DIDInfo = sentinel,
        write_ledger: bool = True,
    ) -> dict:
        """
        Sign and submit request to ledger.

        Args:
            request_json: The json string to submit
            sign: whether or not to sign the request
            taa_accept: whether to apply TAA acceptance to the (signed, write) request
            sign_did: override the signing DID

        """

        if not self.pool_handle:
            raise ClosedPoolError(
                f"Cannot sign and submit request to closed pool '{self.pool_name}'"
            )

        if isinstance(request, str):
            request = ledger.build_custom_request(request)
        elif not isinstance(request, Request):
            raise BadLedgerRequestError("Expected str or Request")

        if sign is None or sign:
            if sign_did is sentinel:
                sign_did = await self.get_wallet_public_did()
            if sign is None:
                sign = bool(sign_did)

        if sign:
            if not sign_did:
                raise BadLedgerRequestError("Cannot sign request without a public DID")

            if taa_accept or taa_accept is None:
                acceptance = await self.get_latest_txn_author_acceptance()
                if acceptance:
                    acceptance = {
                        "taaDigest": acceptance["digest"],
                        "mechanism": acceptance["mechanism"],
                        "time": acceptance["time"],
                    }
                    request.set_txn_author_agreement_acceptance(acceptance)

            async with self.profile.session() as session:
                wallet = session.inject(BaseWallet)
                request.set_signature(
                    await wallet.sign_message(request.signature_input, sign_did.verkey)
                )
                del wallet

        if not write_ledger:
            return json.loads(request.body)

        try:
            request_result = await self.pool.handle.submit_request(request)
        except VdrError as err:
            raise LedgerTransactionError("Ledger request error") from err

        return request_result

    async def _create_schema_request(
        self,
        public_info: DIDInfo,
        schema_json: str,
        write_ledger: bool = True,
        endorser_did: str = None,
    ):
        """Create the ledger request for publishing a schema."""
        try:
            schema_req = ledger.build_schema_request(public_info.did, schema_json)
        except VdrError as err:
            raise LedgerError("Exception when building schema request") from err

        if endorser_did and not write_ledger:
            schema_req.set_endorser(endorser_did)

        return schema_req

    async def get_schema(self, schema_id: str) -> dict:
        """
        Get a schema from the cache if available, otherwise fetch from the ledger.

        Args:
            schema_id: The schema id (or stringified sequence number) to retrieve

        """
        if self.pool.cache:
            result = await self.pool.cache.get(f"schema::{schema_id}")
            if result:
                return result

        if schema_id.isdigit():
            return await self.fetch_schema_by_seq_no(int(schema_id))
        else:
            return await self.fetch_schema_by_id(schema_id)

    async def fetch_schema_by_id(self, schema_id: str) -> dict:
        """
        Get schema from ledger.

        Args:
            schema_id: The schema id (or stringified sequence number) to retrieve

        Returns:
            Indy schema dict

        """

        public_info = await self.get_wallet_public_did()
        public_did = public_info.did if public_info else None

        try:
            schema_req = ledger.build_get_schema_request(public_did, schema_id)
        except VdrError as err:
            raise LedgerError("Exception when building get-schema request") from err

        response = await self._submit(schema_req, sign_did=public_info)

        schema_seqno = response.get("seqNo")
        if not schema_seqno:
            return None  # schema not found

        schema_name = response["data"]["name"]
        schema_version = response["data"]["version"]
        schema_id = f"{response['dest']}:2:{schema_name}:{schema_version}"
        schema_data = {
            "ver": "1.0",
            "id": schema_id,
            "name": schema_name,
            "version": schema_version,
            "attrNames": response["data"]["attr_names"],
            "seqNo": schema_seqno,
        }

        if self.pool.cache:
            await self.pool.cache.set(
                [f"schema::{schema_id}", f"schema::{schema_seqno}"],
                schema_data,
                self.pool.cache_duration,
            )

        return schema_data

    async def fetch_schema_by_seq_no(self, seq_no: int) -> dict:
        """
        Fetch a schema by its sequence number.

        Args:
            seq_no: schema ledger sequence number

        Returns:
            Indy schema dict

        """
        # get txn by sequence number, retrieve schema identifier components
        try:
            request = ledger.build_get_txn_request(None, None, seq_no=seq_no)
        except VdrError as err:
            raise LedgerError("Exception when building get-txn request") from err

        response = await self._submit(request)

        # transaction data format assumes node protocol >= 1.4 (circa 2018-07)
        data_txn = (response.get("data", {}) or {}).get("txn", {})
        if data_txn.get("type", None) == "101":  # marks indy-sdk schema txn type
            (origin_did, name, version) = (
                data_txn["metadata"]["from"],
                data_txn["data"]["data"]["name"],
                data_txn["data"]["data"]["version"],
            )
            schema_id = f"{origin_did}:2:{name}:{version}"
            return await self.get_schema(schema_id)

        raise LedgerTransactionError(
            f"Could not get schema from ledger for seq no {seq_no}"
        )

    async def _create_credential_definition_request(
        self,
        public_info: DIDInfo,
        credential_definition_json: str,
        write_ledger: bool = True,
        endorser_did: str = None,
    ):
        """Create the ledger request for publishing a credential definition."""
        try:
            cred_def_req = ledger.build_cred_def_request(
                public_info.did, credential_definition_json
            )
        except VdrError as err:
            raise LedgerError("Exception when building cred def request") from err

        if endorser_did and not write_ledger:
            cred_def_req.set_endorser(endorser_did)

        return cred_def_req

    async def get_credential_definition(self, credential_definition_id: str) -> dict:
        """
        Get a credential definition from the cache if available, otherwise the ledger.

        Args:
            credential_definition_id: The schema id of the schema to fetch cred def for

        """
        if self.pool.cache:
            cache_key = f"credential_definition::{credential_definition_id}"
            async with self.pool.cache.acquire(cache_key) as entry:
                if entry.result:
                    result = entry.result
                else:
                    result = await self.fetch_credential_definition(
                        credential_definition_id
                    )
                    if result:
                        await entry.set_result(result, self.pool.cache_duration)
                return result

        return await self.fetch_credential_definition(credential_definition_id)

    async def fetch_credential_definition(self, credential_definition_id: str) -> dict:
        """
        Get a credential definition from the ledger by id.

        Args:
            credential_definition_id: The cred def id of the cred def to fetch

        """

        public_info = await self.get_wallet_public_did()
        public_did = public_info.did if public_info else None

        try:
            cred_def_req = ledger.build_get_cred_def_request(
                public_did, credential_definition_id
            )
        except VdrError as err:
            raise LedgerError("Exception when building get-cred-def request") from err

        response = await self._submit(cred_def_req, sign_did=public_info)
        if not response["data"]:
            return None

        schema_id = str(response["ref"])
        signature_type = response["signature_type"]
        tag = response.get("tag", "default")
        origin_did = response["origin"]
        # FIXME: issuer has a method to create a cred def ID
        # may need to qualify the DID
        cred_def_id = f"{origin_did}:3:{signature_type}:{schema_id}:{tag}"

        return {
            "ver": "1.0",
            "id": cred_def_id,
            "schemaId": schema_id,
            "type": signature_type,
            "tag": tag,
            "value": response["data"],
        }

    async def credential_definition_id2schema_id(self, credential_definition_id):
        """
        From a credential definition, get the identifier for its schema.

        Args:
            credential_definition_id: The identifier of the credential definition
                from which to identify a schema
        """

        # scrape schema id or sequence number from cred def id
        tokens = credential_definition_id.split(":")
        if len(tokens) == 8:  # node protocol >= 1.4: cred def id has 5 or 8 tokens
            return ":".join(tokens[3:7])  # schema id spans 0-based positions 3-6

        # get txn by sequence number, retrieve schema identifier components
        seq_no = tokens[3]
        return (await self.get_schema(seq_no))["id"]

    async def get_key_for_did(self, did: str) -> str:
        """Fetch the verkey for a ledger DID.

        Args:
            did: The DID to look up on the ledger or in the cache
        """
        nym = self.did_to_nym(did)
        public_info = await self.get_wallet_public_did()
        public_did = public_info.did if public_info else None

        # current public_did may be non-indy -> create nym request with empty public did
        if public_did is not None and not bool(IndyDID.PATTERN.match(public_did)):
            public_did = None

        try:
            nym_req = ledger.build_get_nym_request(public_did, nym)
        except VdrError as err:
            raise LedgerError("Exception when building get-nym request") from err

        response = await self._submit(nym_req, sign_did=public_info)
        data_json = response["data"]
        return json.loads(data_json)["verkey"] if data_json else None

    async def get_all_endpoints_for_did(self, did: str) -> dict:
        """Fetch all endpoints for a ledger DID.

        Args:
            did: The DID to look up on the ledger or in the cache
        """
        nym = self.did_to_nym(did)
        public_info = await self.get_wallet_public_did()
        public_did = public_info.did if public_info else None
        try:
            attrib_req = ledger.build_get_attrib_request(
                public_did, nym, "endpoint", None, None
            )
        except VdrError as err:
            raise LedgerError("Exception when building attribute request") from err

        response = await self._submit(attrib_req, sign_did=public_info)
        data_json = response["data"]

        if data_json:
            endpoints = json.loads(data_json).get("endpoint", None)
        else:
            endpoints = None

        return endpoints

    async def get_endpoint_for_did(
        self, did: str, endpoint_type: EndpointType = None
    ) -> str:
        """Fetch the endpoint for a ledger DID.

        Args:
            did: The DID to look up on the ledger or in the cache
            endpoint_type: The type of the endpoint. If none given, returns all
        """

        if not endpoint_type:
            endpoint_type = EndpointType.ENDPOINT
        nym = self.did_to_nym(did)
        public_info = await self.get_wallet_public_did()
        public_did = public_info.did if public_info else None
        try:
            attrib_req = ledger.build_get_attrib_request(
                public_did, nym, "endpoint", None, None
            )
        except VdrError as err:
            raise LedgerError("Exception when building attribute request") from err

        response = await self._submit(attrib_req, sign_did=public_info)
        data_json = response["data"]
        if data_json:
            endpoint = json.loads(data_json).get("endpoint", None)
            address = endpoint.get(endpoint_type.indy, None) if endpoint else None
        else:
            address = None

        return address

    async def update_endpoint_for_did(
        self,
        did: str,
        endpoint: str,
        endpoint_type: EndpointType = None,
        write_ledger: bool = True,
        endorser_did: str = None,
        routing_keys: List[str] = None,
    ) -> bool:
        """Check and update the endpoint on the ledger.

        Args:
            did: The ledger DID
            endpoint: The endpoint address
            endpoint_type: The type of the endpoint
        """
        public_info = await self.get_wallet_public_did()
        if not public_info:
            raise BadLedgerRequestError(
                "Cannot update endpoint at ledger without a public DID"
            )

        if not endpoint_type:
            endpoint_type = EndpointType.ENDPOINT

        all_exist_endpoints = await self.get_all_endpoints_for_did(did)
        exist_endpoint_of_type = (
            all_exist_endpoints.get(endpoint_type.indy, None)
            if all_exist_endpoints
            else None
        )

        if exist_endpoint_of_type != endpoint:
            if self.read_only:
                raise LedgerError(
                    "Error cannot update endpoint when ledger is in read only mode"
                )

            nym = self.did_to_nym(did)

            attr_json = await self._construct_attr_json(
                endpoint, endpoint_type, all_exist_endpoints, routing_keys
            )

            try:
                attrib_req = ledger.build_attrib_request(
                    nym, nym, None, attr_json, None
                )

                if endorser_did and not write_ledger:
                    attrib_req.set_endorser(endorser_did)
                    resp = await self._submit(
                        attrib_req,
                        True,
                        sign_did=public_info,
                        write_ledger=write_ledger,
                    )
                    if not write_ledger:
                        return {"signed_txn": resp}

            except VdrError as err:
                raise LedgerError("Exception when building attribute request") from err

            await self._submit(attrib_req, True, True)
            return True
        return False

    async def register_nym(
        self,
        did: str,
        verkey: str,
        alias: str = None,
        role: str = None,
        write_ledger: bool = True,
        endorser_did: str = None,
    ) -> Tuple[bool, dict]:
        """
        Register a nym on the ledger.

        Args:
            did: DID to register on the ledger.
            verkey: The verification key of the keypair.
            alias: Human-friendly alias to assign to the DID.
            role: For permissioned ledgers, what role should the new DID have.
        """
        if self.read_only:
            raise LedgerError(
                "Error cannot register nym when ledger is in read only mode"
            )

        public_info = await self.get_wallet_public_did()
        if not public_info:
            raise BadLedgerRequestError("Cannot register NYM without a public DID")

        try:
            nym_req = ledger.build_nym_request(
                public_info.did, did, verkey, alias, role
            )
        except VdrError as err:
            raise LedgerError("Exception when building nym request") from err

        if endorser_did and not write_ledger:
            nym_req.set_endorser(endorser_did)

        resp = await self._submit(
            nym_req, sign=True, sign_did=public_info, write_ledger=write_ledger
        )
        if not write_ledger:
            return True, {"signed_txn": resp}
        async with self.profile.session() as session:
            wallet = session.inject(BaseWallet)
            try:
                did_info = await wallet.get_local_did(did)
            except WalletNotFoundError:
                pass  # not a local DID
            else:
                metadata = {**did_info.metadata, **DIDPosture.POSTED.metadata}
                await wallet.replace_local_did_metadata(did, metadata)
        return True, None

    async def get_nym_role(self, did: str) -> Role:
        """
        Return the role of the input public DID's NYM on the ledger.

        Args:
            did: DID to query for role on the ledger.
        """
        public_info = await self.get_wallet_public_did()
        public_did = public_info.did if public_info else None

        try:
            nym_req = ledger.build_get_nym_request(public_did, did)
        except VdrError as err:
            raise LedgerError("Exception when building get-nym request") from err

        response = await self._submit(nym_req)
        nym_data = json.loads(response["data"])
        if not nym_data:
            raise BadLedgerRequestError(f"DID {did} is not public")

        return Role.get(nym_data["role"])

    def nym_to_did(self, nym: str) -> str:
        """Format a nym with the ledger's DID prefix."""
        if nym:
            # remove any existing prefix
            nym = self.did_to_nym(nym)
            return f"did:sov:{nym}"

    async def build_and_return_get_nym_request(
        self, submitter_did: Optional[str], target_did: str
    ) -> str:
        """Build GET_NYM request and return request_json."""
        try:
            request_json = ledger.build_get_nym_request(submitter_did, target_did)
            return request_json
        except VdrError as err:
            raise LedgerError("Exception when building get-nym request") from err

    async def submit_get_nym_request(self, request_json: str) -> str:
        """Submit GET_NYM request to ledger and return response_json."""
        response_json = await self._submit(request_json)
        return response_json

    async def rotate_public_did_keypair(self, next_seed: str = None) -> None:
        """
        Rotate keypair for public DID: create new key, submit to ledger, update wallet.

        Args:
            next_seed: seed for incoming ed25519 keypair (default random)
        """
        # generate new key
        async with self.profile.transaction() as txn:
            wallet = txn.inject(BaseWallet)
            public_info = await wallet.get_public_did()
            public_did = public_info.did
            verkey = await wallet.rotate_did_keypair_start(public_did, next_seed)
            del wallet
            await txn.commit()

        # fetch current nym info from ledger
        nym = self.did_to_nym(public_did)
        try:
            get_nym_req = ledger.build_get_nym_request(public_did, nym)
        except VdrError as err:
            raise LedgerError("Exception when building nym request") from err

        response = await self._submit(get_nym_req)
        data = json.loads(response["data"])
        if not data:
            raise BadLedgerRequestError(
                f"Ledger has no public DID for wallet {self.profile.name}"
            )
        seq_no = data["seqNo"]

        try:
            txn_req = ledger.build_get_txn_request(None, None, seq_no)
        except VdrError as err:
            raise LedgerError("Exception when building get-txn request") from err

        txn_resp = await self._submit(txn_req)
        txn_resp_data = txn_resp["data"]
        if not txn_resp_data:
            raise BadLedgerRequestError(
                f"Bad or missing ledger NYM transaction for DID {public_did}"
            )
        txn_data_data = txn_resp_data["txn"]["data"]
        role_token = Role.get(txn_data_data.get("role")).token()
        alias = txn_data_data.get("alias")
        # submit the updated nym record
        await self.register_nym(public_did, verkey, alias=alias, role=role_token)

        # update wallet
        async with self.profile.transaction() as txn:
            wallet = txn.inject(BaseWallet)
            await wallet.rotate_did_keypair_apply(public_did)
            del wallet
            await txn.commit()

    async def get_txn_author_agreement(self, reload: bool = False) -> dict:
        """Get the current transaction author agreement, fetching it if necessary."""
        if not self.pool.taa_cache or reload:
            self.pool.taa_cache = await self.fetch_txn_author_agreement()
        return self.pool.taa_cache

    async def fetch_txn_author_agreement(self) -> dict:
        """Fetch the current AML and TAA from the ledger."""
        public_info = await self.get_wallet_public_did()
        public_did = public_info.did if public_info else None

        get_aml_req = ledger.build_get_acceptance_mechanisms_request(
            public_did, None, None
        )
        response = await self._submit(get_aml_req, sign_did=public_info)
        aml_found = response["data"]

        get_taa_req = ledger.build_get_txn_author_agreement_request(public_did, None)
        response = await self._submit(get_taa_req, sign_did=public_info)
        taa_found = response["data"]
        taa_required = bool(taa_found and taa_found["text"])
        if taa_found:
            taa_found["digest"] = self.taa_digest(
                taa_found["version"], taa_found["text"]
            )

        return {
            "aml_record": aml_found,
            "taa_record": taa_found,
            "taa_required": taa_required,
        }

    def taa_rough_timestamp(self) -> int:
        """Get a timestamp accurate to the day.

        Anything more accurate is a privacy concern.
        """
<<<<<<< HEAD
<<<<<<< Updated upstream
        return int(datetime.combine(date.today(), datetime.min.time(), timezone.utc).timestamp())
=======
=======
>>>>>>> 8e048da7
        return int(
            datetime.combine(
                date.today(), datetime.min.time(), datetime.timezone.utc
            ).timestamp()
        )
<<<<<<< HEAD
>>>>>>> Stashed changes
=======
>>>>>>> 8e048da7

    async def accept_txn_author_agreement(
        self, taa_record: dict, mechanism: str, accept_time: int = None
    ):
        """Save a new record recording the acceptance of the TAA."""
        if not accept_time:
            accept_time = self.taa_rough_timestamp()
        acceptance = {
            "text": taa_record["text"],
            "version": taa_record["version"],
            "digest": taa_record["digest"],
            "mechanism": mechanism,
            "time": accept_time,
        }
        record = StorageRecord(
            TAA_ACCEPTED_RECORD_TYPE,
            json.dumps(acceptance),
            {"pool_name": self.pool_name},
        )
        async with self.profile.session() as session:
            storage = session.inject(BaseStorage)
            await storage.add_record(record)
        if self.pool.cache:
            cache_key = TAA_ACCEPTED_RECORD_TYPE + "::" + self.pool_name
            await self.pool.cache.set(cache_key, acceptance, self.pool.cache_duration)

    async def get_latest_txn_author_acceptance(self) -> dict:
        """Look up the latest TAA acceptance."""
        cache_key = TAA_ACCEPTED_RECORD_TYPE + "::" + self.pool_name
        acceptance = self.pool.cache and await self.pool.cache.get(cache_key)
        if not acceptance:
            tag_filter = {"pool_name": self.pool_name}
            async with self.profile.session() as session:
                storage = session.inject(BaseStorage)
                found = await storage.find_all_records(
                    TAA_ACCEPTED_RECORD_TYPE, tag_filter
                )
            if found:
                records = list(json.loads(record.value) for record in found)
                records.sort(key=lambda v: v["time"], reverse=True)
                acceptance = records[0]
            else:
                acceptance = {}
            if self.pool.cache:
                await self.pool.cache.set(
                    cache_key, acceptance, self.pool.cache_duration
                )
        return acceptance

    async def get_revoc_reg_def(self, revoc_reg_id: str) -> dict:
        """Get revocation registry definition by ID."""
        public_info = await self.get_wallet_public_did()
        try:
            fetch_req = ledger.build_get_revoc_reg_def_request(
                public_info and public_info.did, revoc_reg_id
            )
            response = await self._submit(fetch_req, sign_did=public_info)
        except VdrError as err:
            raise LedgerError(
                f"get_revoc_reg_def failed for revoc_reg_id='{revoc_reg_id}'"
            ) from err

        revoc_reg_def = response["data"]
        revoc_reg_def["ver"] = "1.0"
        revoc_reg_def["txnTime"] = response["txnTime"]

        if revoc_reg_def.get("id") != revoc_reg_id:
            raise LedgerError(
                "ID of revocation registry response does not match requested ID"
            )
        return revoc_reg_def

    async def get_revoc_reg_entry(
        self, revoc_reg_id: str, timestamp: int
    ) -> Tuple[dict, int]:
        """Get revocation registry entry by revocation registry ID and timestamp."""
        public_info = await self.get_wallet_public_did()
        try:
            fetch_req = ledger.build_get_revoc_reg_request(
                public_info and public_info.did, revoc_reg_id, timestamp
            )
            response = await self._submit(fetch_req, sign_did=public_info)
        except VdrError as err:
            raise LedgerError(
                f"get_revoc_reg_entry failed for revoc_reg_id='{revoc_reg_id}'"
            ) from err

        ledger_timestamp = response["data"]["txnTime"]
        reg_entry = {
            "ver": "1.0",
            "value": response["data"]["value"],
        }
        if response["data"]["revocRegDefId"] != revoc_reg_id:
            raise LedgerError(
                "ID of revocation registry response does not match requested ID"
            )
        return reg_entry, ledger_timestamp

    async def get_revoc_reg_delta(
        self, revoc_reg_id: str, timestamp_from=0, timestamp_to=None
    ) -> Tuple[dict, int]:
        """
        Look up a revocation registry delta by ID.

        :param revoc_reg_id revocation registry id
        :param timestamp_from from time. a total number of seconds from Unix Epoch
        :param timestamp_to to time. a total number of seconds from Unix Epoch

        :returns delta response, delta timestamp
        """
        if timestamp_to is None:
            timestamp_to = int(time())
        public_info = await self.get_wallet_public_did()
        try:
            fetch_req = ledger.build_get_revoc_reg_delta_request(
                public_info and public_info.did,
                revoc_reg_id,
                timestamp_from,
                timestamp_to,
            )
            response = await self._submit(fetch_req, sign_did=public_info)
        except VdrError as err:
            raise LedgerError(
                f"get_revoc_reg_delta failed for revoc_reg_id='{revoc_reg_id}'"
            ) from err

        response_value = response["data"]["value"]
        delta_value = {
            "accum": response_value["accum_to"]["value"]["accum"],
            "issued": response_value.get("issued", []),
            "revoked": response_value.get("revoked", []),
        }
        accum_from = response_value.get("accum_from")
        if accum_from:
            delta_value["prev_accum"] = accum_from["value"]["accum"]
        reg_delta = {"ver": "1.0", "value": delta_value}
        # question - why not response["to"] ?
        delta_timestamp = response_value["accum_to"]["txnTime"]
        if response["data"]["revocRegDefId"] != revoc_reg_id:
            raise LedgerError(
                "ID of revocation registry response does not match requested ID"
            )
        return reg_delta, delta_timestamp

    async def send_revoc_reg_def(
        self,
        revoc_reg_def: dict,
        issuer_did: str = None,
        write_ledger: bool = True,
        endorser_did: str = None,
    ) -> dict:
        """Publish a revocation registry definition to the ledger."""
        # NOTE - issuer DID could be extracted from the revoc_reg_def ID
        async with self.profile.session() as session:
            wallet = session.inject(BaseWallet)
            if issuer_did:
                did_info = await wallet.get_local_did(issuer_did)
            else:
                did_info = await wallet.get_public_did()
            del wallet
        if not did_info:
            raise LedgerTransactionError(
                "No issuer DID found for revocation registry definition"
            )
        try:
            request = ledger.build_revoc_reg_def_request(
                did_info.did, json.dumps(revoc_reg_def)
            )
            if endorser_did and not write_ledger:
                request.set_endorser(endorser_did)
        except VdrError as err:
            raise LedgerError(
                "Exception when sending revocation registry definition"
            ) from err
        resp = await self._submit(
            request, True, sign_did=did_info, write_ledger=write_ledger
        )
        return {"result": resp}

    async def send_revoc_reg_entry(
        self,
        revoc_reg_id: str,
        revoc_def_type: str,
        revoc_reg_entry: dict,
        issuer_did: str = None,
        write_ledger: bool = True,
        endorser_did: str = None,
    ) -> dict:
        """Publish a revocation registry entry to the ledger."""
        async with self.profile.session() as session:
            wallet = session.inject(BaseWallet)
            if issuer_did:
                did_info = await wallet.get_local_did(issuer_did)
            else:
                did_info = await wallet.get_public_did()
            del wallet
        if not did_info:
            raise LedgerTransactionError(
                "No issuer DID found for revocation registry entry"
            )
        try:
            request = ledger.build_revoc_reg_entry_request(
                did_info.did, revoc_reg_id, revoc_def_type, json.dumps(revoc_reg_entry)
            )
            if endorser_did and not write_ledger:
                request.set_endorser(endorser_did)
        except VdrError as err:
            raise LedgerError(
                "Exception when sending revocation registry entry"
            ) from err
        resp = await self._submit(
            request, True, sign_did=did_info, write_ledger=write_ledger
        )
        return {"result": resp}

    async def get_wallet_public_did(self) -> DIDInfo:
        """Fetch the public DID from the wallet."""
        async with self.profile.session() as session:
            wallet = session.inject(BaseWallet)
            return await wallet.get_public_did()

    async def txn_endorse(
        self,
        request_json: str,
        endorse_did: DIDInfo = None,
    ) -> str:
        """Endorse (sign) the provided transaction."""
        try:
            request = ledger.build_custom_request(request_json)
        except VdrError as err:
            raise BadLedgerRequestError("Cannot endorse invalid request") from err

        async with self.profile.session() as session:
            wallet = session.inject(BaseWallet)
            sign_did = endorse_did if endorse_did else await wallet.get_public_did()
            if not sign_did:
                raise BadLedgerRequestError(
                    "Cannot endorse transaction without a public DID"
                )
            request.set_multi_signature(
                sign_did.did,
                await wallet.sign_message(request.signature_input, sign_did.verkey),
            )
            del wallet

        return request.body

    async def txn_submit(
        self,
        request_json: str,
        sign: bool,
        taa_accept: bool = None,
        sign_did: DIDInfo = sentinel,
        write_ledger: bool = True,
    ) -> str:
        """Write the provided (signed and possibly endorsed) transaction to the ledger."""
        resp = await self._submit(
            request_json,
            sign=sign,
            taa_accept=taa_accept,
            sign_did=sign_did,
            write_ledger=write_ledger,
        )
        if write_ledger:
            # match the format returned by indy sdk
            resp = {"op": "REPLY", "result": resp}
        return json.dumps(resp)<|MERGE_RESOLUTION|>--- conflicted
+++ resolved
@@ -934,21 +934,11 @@
 
         Anything more accurate is a privacy concern.
         """
-<<<<<<< HEAD
-<<<<<<< Updated upstream
-        return int(datetime.combine(date.today(), datetime.min.time(), timezone.utc).timestamp())
-=======
-=======
->>>>>>> 8e048da7
         return int(
             datetime.combine(
                 date.today(), datetime.min.time(), datetime.timezone.utc
             ).timestamp()
         )
-<<<<<<< HEAD
->>>>>>> Stashed changes
-=======
->>>>>>> 8e048da7
 
     async def accept_txn_author_agreement(
         self, taa_record: dict, mechanism: str, accept_time: int = None
