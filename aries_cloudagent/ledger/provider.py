"""Default ledger provider classes."""

import logging

from ..cache.base import BaseCache
from ..config.base import BaseProvider, BaseInjector, BaseSettings
from ..utils.classloader import ClassLoader
from ..wallet.base import BaseWallet
from .pool.base import BaseLedgerPool

LOGGER = logging.getLogger(__name__)


class LedgerProvider(BaseProvider):
    """Provider for the default ledger implementation."""

    LEDGER_CLASSES = {"indy": "aries_cloudagent.ledger.indy.IndyLedger"}

    async def provide(self, settings: BaseSettings, injector: BaseInjector):
        """Create the ledger instance."""

<<<<<<< HEAD
=======
        if settings.get("ledger.disabled"):
            LOGGER.info("Ledger support is disabled")
            return

        pool_name = settings.get("ledger.pool_name", "default")
        keepalive = int(settings.get("ledger.keepalive", 5))
>>>>>>> dc4b6d9d
        read_only = bool(settings.get("ledger.read_only", False))
        if read_only:
            LOGGER.error("Note: setting ledger to read-only mode")
        wallet = await injector.inject(BaseWallet)
        pool = await injector.inject(BaseLedgerPool, required=False)
        ledger = None

        if pool and wallet.type == "indy":
            IndyLedger = ClassLoader.load_class(self.LEDGER_CLASSES["indy"])
            cache = await injector.inject(BaseCache, required=False)
            ledger = IndyLedger(pool, wallet, cache=cache, read_only=read_only)

        return ledger<|MERGE_RESOLUTION|>--- conflicted
+++ resolved
@@ -19,15 +19,10 @@
     async def provide(self, settings: BaseSettings, injector: BaseInjector):
         """Create the ledger instance."""
 
-<<<<<<< HEAD
-=======
         if settings.get("ledger.disabled"):
             LOGGER.info("Ledger support is disabled")
             return
 
-        pool_name = settings.get("ledger.pool_name", "default")
-        keepalive = int(settings.get("ledger.keepalive", 5))
->>>>>>> dc4b6d9d
         read_only = bool(settings.get("ledger.read_only", False))
         if read_only:
             LOGGER.error("Note: setting ledger to read-only mode")
