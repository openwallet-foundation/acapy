"""Indy ledger implementation."""

import asyncio
import json
import logging
import tempfile
from datetime import date, datetime
from io import StringIO
from os import path
from time import time
from typing import TYPE_CHECKING, List, Tuple, Optional

import indy.ledger
import indy.pool
from indy.error import ErrorCode, IndyError

from ..cache.base import BaseCache
from ..config.base import BaseInjector, BaseProvider, BaseSettings
from ..indy.sdk.error import IndyErrorHandler
from ..storage.base import StorageRecord
from ..storage.indy import IndySdkStorage
from ..utils import sentinel
from ..wallet.base import BaseWallet
from ..wallet.did_info import DIDInfo
from ..wallet.did_posture import DIDPosture
from ..wallet.error import WalletNotFoundError
from ..wallet.util import full_verkey
from .base import BaseLedger, Role
from .endpoint_type import EndpointType
from .error import (
    BadLedgerRequestError,
    ClosedPoolError,
    LedgerConfigError,
    LedgerError,
    LedgerTransactionError,
)
from .util import TAA_ACCEPTED_RECORD_TYPE

if TYPE_CHECKING:
    from ..indy.sdk.profile import IndySdkProfile

LOGGER = logging.getLogger(__name__)

GENESIS_TRANSACTION_FILE = "indy_genesis_transactions.txt"


def _normalize_txns(txns: str) -> str:
    """Normalize a set of genesis transactions."""
    lines = StringIO()
    for line in txns.splitlines():
        line = line.strip()
        if line:
            lines.write(line)
            lines.write("\n")
    return lines.getvalue()


class IndySdkLedgerPoolProvider(BaseProvider):
    """Indy ledger pool provider which keys off the selected pool name."""

    def provide(self, settings: BaseSettings, injector: BaseInjector):
        """Create and open the pool instance."""

        pool_name = settings.get("ledger.pool_name", "default")
        keepalive = int(settings.get("ledger.keepalive", 5))
        read_only = bool(settings.get("ledger.read_only", False))
        socks_proxy = settings.get("ledger.socks_proxy")

        if read_only:
            LOGGER.warning("Note: setting ledger to read-only mode")

        genesis_transactions = settings.get("ledger.genesis_transactions")
        cache = injector.inject_or(BaseCache)

        ledger_pool = IndySdkLedgerPool(
            pool_name,
            keepalive=keepalive,
            cache=cache,
            genesis_transactions=genesis_transactions,
            read_only=read_only,
            socks_proxy=socks_proxy,
        )

        return ledger_pool


class IndySdkLedgerPool:
    """Indy ledger manager class."""

    def __init__(
        self,
        name: str,
        *,
        checked: bool = False,
        keepalive: int = 0,
        cache: BaseCache = None,
        cache_duration: int = 600,
        genesis_transactions: str = None,
        read_only: bool = False,
        socks_proxy: str = None,
    ):
        """
        Initialize an IndySdkLedgerPool instance.

        Args:
            name: The Indy pool ledger configuration name
            keepalive: How many seconds to keep the ledger open
            cache: The cache instance to use
            cache_duration: The TTL for ledger cache entries
            genesis_transactions: The ledger genesis transaction as a string
            read_only: Prevent any ledger write operations
            socks_proxy: Specifies socks proxy for ZMQ to connect to ledger pool
        """
        self.checked = checked
        self.opened = False
        self.ref_count = 0
        self.ref_lock = asyncio.Lock()
        self.keepalive = keepalive
        self.close_task: asyncio.Future = None
        self.cache = cache
        self.cache_duration = cache_duration
        self.genesis_transactions = genesis_transactions
        self.genesis_txns_cache = genesis_transactions
        self.handle = None
        self.name = name
        self.taa_cache = None
        self.read_only = read_only
        self.socks_proxy = socks_proxy

    @property
    def genesis_txns(self) -> str:
        """Get the configured genesis transactions."""
        if not self.genesis_txns_cache:
            try:
                txn_path = path.join(
                    tempfile.gettempdir(), f"{self.name}_{GENESIS_TRANSACTION_FILE}"
                )
                self.genesis_txns_cache = _normalize_txns(open(txn_path).read())
            except FileNotFoundError:
                raise LedgerConfigError(
                    "Pool config '%s' not found", self.name
                ) from None
        return self.genesis_txns_cache

    async def create_pool_config(
        self, genesis_transactions: str, recreate: bool = False
    ):
        """Create the pool ledger configuration."""

        # indy-sdk requires a file to pass the pool configuration
        # the file path includes the pool name to avoid conflicts
        txn_path = path.join(
            tempfile.gettempdir(), f"{self.name}_{GENESIS_TRANSACTION_FILE}"
        )
        with open(txn_path, "w") as genesis_file:
            genesis_file.write(genesis_transactions)
        pool_config = json.dumps({"genesis_txn": txn_path})

        if await self.check_pool_config():
            if recreate:
                LOGGER.debug("Removing existing ledger config")
                await indy.pool.delete_pool_ledger_config(self.name)
            else:
                raise LedgerConfigError(
                    "Ledger pool configuration already exists: %s", self.name
                )

        LOGGER.debug("Creating pool ledger config")
        with IndyErrorHandler(
            "Exception creating pool ledger config", LedgerConfigError
        ):
            await indy.pool.create_pool_ledger_config(self.name, pool_config)

    async def check_pool_config(self) -> bool:
        """Check if a pool config has been created."""
        pool_names = {cfg["pool"] for cfg in await indy.pool.list_pools()}
        return self.name in pool_names

    async def open(self):
        """Open the pool ledger, creating it if necessary."""

        if self.genesis_transactions:
            await self.create_pool_config(self.genesis_transactions, True)
            self.genesis_transactions = None
            self.checked = True
        elif not self.checked:
            if not await self.check_pool_config():
                raise LedgerError("Ledger pool configuration has not been created")
            self.checked = True

        # We only support proto ver 2
        with IndyErrorHandler(
            "Exception setting ledger protocol version", LedgerConfigError
        ):
            await indy.pool.set_protocol_version(2)

        with IndyErrorHandler(
            f"Exception opening pool ledger {self.name}", LedgerConfigError
        ):
            pool_config = json.dumps({})
            if self.socks_proxy is not None:
                pool_config = json.dumps({"socks_proxy": self.socks_proxy})
                LOGGER.debug("Open pool with config: %s", pool_config)
            self.handle = await indy.pool.open_pool_ledger(self.name, pool_config)
        self.opened = True

    async def close(self):
        """Close the pool ledger."""
        if self.opened:
            exc = None
            for _attempt in range(3):
                try:
                    await indy.pool.close_pool_ledger(self.handle)
                except IndyError as err:
                    await asyncio.sleep(0.01)
                    exc = err
                    continue

                self.handle = None
                self.opened = False
                exc = None
                break

            if exc:
                LOGGER.error("Exception closing pool ledger")
                self.ref_count += 1  # if we are here, we should have self.ref_lock
                self.close_task = None
                raise IndyErrorHandler.wrap_error(
                    exc, "Exception closing pool ledger", LedgerError
                )

    async def context_open(self):
        """Open the ledger if necessary and increase the number of active references."""
        async with self.ref_lock:
            if self.close_task:
                self.close_task.cancel()
            if not self.opened:
                LOGGER.debug("Opening the pool ledger")
                await self.open()
            self.ref_count += 1

    async def context_close(self):
        """Release the reference and schedule closing of the pool ledger."""

        async def closer(timeout: int):
            """Close the pool ledger after a timeout."""
            await asyncio.sleep(timeout)
            async with self.ref_lock:
                if not self.ref_count:
                    LOGGER.debug("Closing pool ledger after timeout")
                    await self.close()

        async with self.ref_lock:
            self.ref_count -= 1
            if not self.ref_count:
                if self.keepalive:
                    self.close_task = asyncio.ensure_future(closer(self.keepalive))
                else:
                    await self.close()


class IndySdkLedger(BaseLedger):
    """Indy ledger class."""

    BACKEND_NAME = "indy"

    def __init__(
        self,
        pool: IndySdkLedgerPool,
        profile: "IndySdkProfile",
    ):
        """
        Initialize an IndySdkLedger instance.

        Args:
            pool: The pool instance handling the raw ledger connection
            profile: The IndySdkProfile instance
        """
        self.pool = pool
        self.profile = profile

    @property
    def pool_handle(self):
        """Accessor for the ledger pool handle."""
        return self.pool.handle

    @property
    def pool_name(self) -> str:
        """Accessor for the ledger pool name."""
        return self.pool.name

    @property
    def read_only(self) -> bool:
        """Accessor for the ledger read-only flag."""
        return self.pool.read_only

    async def is_ledger_read_only(self) -> bool:
        """Check if ledger is read-only including TAA."""
        if self.read_only:
            return self.read_only
        # if TAA is required and not accepted we should be in read-only mode
        taa = await self.get_txn_author_agreement()
        if taa["taa_required"]:
            taa_acceptance = await self.get_latest_txn_author_acceptance()
            if "mechanism" not in taa_acceptance:
                return True
        return self.read_only

    async def __aenter__(self) -> "IndySdkLedger":
        """
        Context manager entry.

        Returns:
            The current instance

        """
        await super().__aenter__()
        await self.pool.context_open()
        return self

    async def __aexit__(self, exc_type, exc, tb):
        """Context manager exit."""
        await self.pool.context_close()
        await super().__aexit__(exc_type, exc, tb)

    async def get_wallet_public_did(self) -> DIDInfo:
        """Fetch the public DID from the wallet."""
        async with self.profile.session() as session:
            wallet = session.inject(BaseWallet)
            return await wallet.get_public_did()

    async def _endorse(
        self,
        request_json: str,
        endorse_did: DIDInfo = None,
    ) -> str:
        if not self.pool.handle:
            raise ClosedPoolError(
                f"Cannot endorse request with closed pool '{self.pool.name}'"
            )

        public_info = endorse_did if endorse_did else await self.get_wallet_public_did()
        if not public_info:
            raise BadLedgerRequestError(
                "Cannot endorse transaction without a public DID"
            )
        endorsed_request_json = await indy.ledger.multi_sign_request(
            self.profile.wallet.handle, public_info.did, request_json
        )
        return endorsed_request_json

    async def _submit(
        self,
        request_json: str,
        sign: bool = None,
        taa_accept: bool = None,
        sign_did: DIDInfo = sentinel,
        write_ledger: bool = True,
    ) -> str:
        """
        Sign and submit request to ledger.

        Args:
            request_json: The json string to submit
            sign: whether or not to sign the request
            taa_accept: whether to apply TAA acceptance to the (signed, write) request
            sign_did: override the signing DID
            write_ledger: skip the request submission

        """

        if not self.pool.handle:
            raise ClosedPoolError(
                f"Cannot sign and submit request to closed pool '{self.pool.name}'"
            )

        if sign is None or sign:
            if sign_did is sentinel:
                sign_did = await self.get_wallet_public_did()
            if sign is None:
                sign = bool(sign_did)

        if taa_accept is None and sign:
            taa_accept = True

        if sign:
            if not sign_did:
                raise BadLedgerRequestError("Cannot sign request without a public DID")
            if taa_accept:
                acceptance = await self.get_latest_txn_author_acceptance()
                if acceptance:
                    request_json = await (
                        indy.ledger.append_txn_author_agreement_acceptance_to_request(
                            request_json,
                            acceptance["text"],
                            acceptance["version"],
                            acceptance["digest"],
                            acceptance["mechanism"],
                            acceptance["time"],
                        )
                    )
            if write_ledger:
                submit_op = indy.ledger.sign_and_submit_request(
                    self.pool.handle,
                    self.profile.wallet.handle,
                    sign_did.did,
                    request_json,
                )
            else:
                # multi-sign, since we expect this to get endorsed later
                submit_op = indy.ledger.multi_sign_request(
                    self.profile.wallet.handle, sign_did.did, request_json
                )
        else:
            submit_op = indy.ledger.submit_request(self.pool.handle, request_json)

        with IndyErrorHandler(
            "Exception raised by ledger transaction", LedgerTransactionError
        ):
            request_result_json = await submit_op

        if sign and not write_ledger:
            return request_result_json

        request_result = json.loads(request_result_json)

        operation = request_result.get("op", "")

        if operation in ("REQNACK", "REJECT"):
            raise LedgerTransactionError(
                f"Ledger rejected transaction request: {request_result['reason']}"
            )

        elif operation == "REPLY":
            return request_result_json

        else:
            raise LedgerTransactionError(
                f"Unexpected operation code from ledger: {operation}"
            )

    async def txn_endorse(
        self,
        request_json: str,
        endorse_did: DIDInfo = None,
    ) -> str:
        """Endorse a (signed) ledger transaction."""
        return await self._endorse(request_json, endorse_did=endorse_did)

    async def txn_submit(
        self,
        request_json: str,
        sign: bool = None,
        taa_accept: bool = None,
        sign_did: DIDInfo = sentinel,
        write_ledger: bool = True,
    ) -> str:
        """Submit a signed (and endorsed) transaction to the ledger."""
        return await self._submit(
            request_json,
            sign=sign,
            taa_accept=taa_accept,
            sign_did=sign_did,
            write_ledger=write_ledger,
        )

    async def _create_schema_request(
        self,
        public_info: DIDInfo,
        schema_json: str,
        write_ledger: bool = True,
        endorser_did: str = None,
    ):
        """Create the ledger request for publishing a schema."""
        with IndyErrorHandler("Exception building schema request", LedgerError):
            request_json = await indy.ledger.build_schema_request(
                public_info.did, schema_json
            )

        if endorser_did and not write_ledger:
            request_json = await indy.ledger.append_request_endorser(
                request_json, endorser_did
            )

        return request_json

    async def get_schema(self, schema_id: str) -> dict:
        """
        Get a schema from the cache if available, otherwise fetch from the ledger.

        Args:
            schema_id: The schema id (or stringified sequence number) to retrieve

        """
        if self.pool.cache:
            result = await self.pool.cache.get(f"schema::{schema_id}")
            if result:
                return result

        if schema_id.isdigit():
            return await self.fetch_schema_by_seq_no(int(schema_id))
        else:
            return await self.fetch_schema_by_id(schema_id)

    async def fetch_schema_by_id(self, schema_id: str) -> dict:
        """
        Get schema from ledger.

        Args:
            schema_id: The schema id (or stringified sequence number) to retrieve

        Returns:
            Indy schema dict

        """

        public_info = await self.get_wallet_public_did()
        public_did = public_info.did if public_info else None

        with IndyErrorHandler("Exception building schema request", LedgerError):
            request_json = await indy.ledger.build_get_schema_request(
                public_did, schema_id
            )

        response_json = await self._submit(request_json, sign_did=public_info)
        response = json.loads(response_json)
        if not response["result"]["seqNo"]:
            # schema not found
            return None

        with IndyErrorHandler("Exception parsing schema response", LedgerError):
            _, parsed_schema_json = await indy.ledger.parse_get_schema_response(
                response_json
            )

        parsed_response = json.loads(parsed_schema_json)
        if parsed_response and self.pool.cache:
            await self.pool.cache.set(
                [f"schema::{schema_id}", f"schema::{response['result']['seqNo']}"],
                parsed_response,
                self.pool.cache_duration,
            )

        return parsed_response

    async def fetch_schema_by_seq_no(self, seq_no: int) -> dict:
        """
        Fetch a schema by its sequence number.

        Args:
            seq_no: schema ledger sequence number

        Returns:
            Indy schema dict

        """
        # get txn by sequence number, retrieve schema identifier components
        request_json = await indy.ledger.build_get_txn_request(
            None, None, seq_no=seq_no
        )
        response = json.loads(await self._submit(request_json))

        # transaction data format assumes node protocol >= 1.4 (circa 2018-07)
        data_txn = (response["result"].get("data", {}) or {}).get("txn", {})
        if data_txn.get("type", None) == "101":  # marks indy-sdk schema txn type
            (origin_did, name, version) = (
                data_txn["metadata"]["from"],
                data_txn["data"]["data"]["name"],
                data_txn["data"]["data"]["version"],
            )
            schema_id = f"{origin_did}:2:{name}:{version}"
            return await self.get_schema(schema_id)

        raise LedgerTransactionError(
            f"Could not get schema from ledger for seq no {seq_no}"
        )

    async def _create_credential_definition_request(
        self,
        public_info: DIDInfo,
        credential_definition_json: str,
        write_ledger: bool = True,
        endorser_did: str = None,
    ):
        """Create the ledger request for publishing a credential definition."""
        with IndyErrorHandler("Exception building cred def request", LedgerError):
            request_json = await indy.ledger.build_cred_def_request(
                public_info.did, credential_definition_json
            )

        if endorser_did and not write_ledger:
            request_json = await indy.ledger.append_request_endorser(
                request_json, endorser_did
            )

        return request_json

    async def get_credential_definition(self, credential_definition_id: str) -> dict:
        """
        Get a credential definition from the cache if available, otherwise the ledger.

        Args:
            credential_definition_id: The schema id of the schema to fetch cred def for

        """
        if self.pool.cache:
            result = await self.pool.cache.get(
                f"credential_definition::{credential_definition_id}"
            )
            if result:
                return result

        return await self.fetch_credential_definition(credential_definition_id)

    async def fetch_credential_definition(self, credential_definition_id: str) -> dict:
        """
        Get a credential definition from the ledger by id.

        Args:
            credential_definition_id: The cred def id of the cred def to fetch

        """

        public_info = await self.get_wallet_public_did()
        public_did = public_info.did if public_info else None

        with IndyErrorHandler("Exception building cred def request", LedgerError):
            request_json = await indy.ledger.build_get_cred_def_request(
                public_did, credential_definition_id
            )

        response_json = await self._submit(request_json, sign_did=public_info)

        with IndyErrorHandler("Exception parsing cred def response", LedgerError):
            try:
                (
                    _,
                    parsed_credential_definition_json,
                ) = await indy.ledger.parse_get_cred_def_response(response_json)
                parsed_response = json.loads(parsed_credential_definition_json)
            except IndyError as error:
                if error.error_code == ErrorCode.LedgerNotFound:
                    parsed_response = None
                else:
                    raise

        if parsed_response and self.pool.cache:
            await self.pool.cache.set(
                f"credential_definition::{credential_definition_id}",
                parsed_response,
                self.pool.cache_duration,
            )

        return parsed_response

    async def credential_definition_id2schema_id(self, credential_definition_id):
        """
        From a credential definition, get the identifier for its schema.

        Args:
            credential_definition_id: The identifier of the credential definition
                from which to identify a schema
        """

        # scrape schema id or sequence number from cred def id
        tokens = credential_definition_id.split(":")
        if len(tokens) == 8:  # node protocol >= 1.4: cred def id has 5 or 8 tokens
            return ":".join(tokens[3:7])  # schema id spans 0-based positions 3-6

        # get txn by sequence number, retrieve schema identifier components
        seq_no = tokens[3]
        return (await self.get_schema(seq_no))["id"]

    async def get_key_for_did(self, did: str) -> str:
        """Fetch the verkey for a ledger DID.

        Args:
            did: The DID to look up on the ledger or in the cache
        """
        nym = self.did_to_nym(did)
        public_info = await self.get_wallet_public_did()
        public_did = public_info.did if public_info else None
        with IndyErrorHandler("Exception building nym request", LedgerError):
            request_json = await indy.ledger.build_get_nym_request(public_did, nym)
        response_json = await self._submit(request_json, sign_did=public_info)
        data_json = (json.loads(response_json))["result"]["data"]
        return full_verkey(did, json.loads(data_json)["verkey"]) if data_json else None

    async def get_all_endpoints_for_did(self, did: str) -> dict:
        """Fetch all endpoints for a ledger DID.

        Args:
            did: The DID to look up on the ledger or in the cache
        """
        nym = self.did_to_nym(did)
        public_info = await self.get_wallet_public_did()
        public_did = public_info.did if public_info else None
        with IndyErrorHandler("Exception building attribute request", LedgerError):
            request_json = await indy.ledger.build_get_attrib_request(
                public_did, nym, "endpoint", None, None
            )
        response_json = await self._submit(request_json, sign_did=public_info)
        data_json = json.loads(response_json)["result"]["data"]

        if data_json:
            endpoints = json.loads(data_json).get("endpoint", None)
        else:
            endpoints = None

        return endpoints

    async def get_endpoint_for_did(
        self, did: str, endpoint_type: EndpointType = None
    ) -> str:
        """Fetch the endpoint for a ledger DID.

        Args:
            did: The DID to look up on the ledger or in the cache
            endpoint_type: The type of the endpoint. If none given, returns all
        """

        if not endpoint_type:
            endpoint_type = EndpointType.ENDPOINT
        nym = self.did_to_nym(did)
        public_info = await self.get_wallet_public_did()
        public_did = public_info.did if public_info else None
        with IndyErrorHandler("Exception building attribute request", LedgerError):
            request_json = await indy.ledger.build_get_attrib_request(
                public_did, nym, "endpoint", None, None
            )
        response_json = await self._submit(request_json, sign_did=public_info)
        data_json = json.loads(response_json)["result"]["data"]
        if data_json:
            endpoint = json.loads(data_json).get("endpoint", None)
            address = endpoint.get(endpoint_type.indy, None) if endpoint else None
        else:
            address = None

        return address

    async def update_endpoint_for_did(
        self,
        did: str,
        endpoint: str,
        endpoint_type: EndpointType = None,
        write_ledger: bool = True,
        endorser_did: str = None,
        routing_keys: List[str] = None,
    ) -> bool:
        """Check and update the endpoint on the ledger.

        Args:
            did: The ledger DID
            endpoint: The endpoint address
            endpoint_type: The type of the endpoint
        """
        public_info = await self.get_wallet_public_did()
        if not public_info:
            raise BadLedgerRequestError(
                "Cannot update endpoint at ledger without a public DID"
            )

        if not endpoint_type:
            endpoint_type = EndpointType.ENDPOINT

        all_exist_endpoints = await self.get_all_endpoints_for_did(did)
        exist_endpoint_of_type = (
            all_exist_endpoints.get(endpoint_type.indy, None)
            if all_exist_endpoints
            else None
        )

        if exist_endpoint_of_type != endpoint:
            if await self.is_ledger_read_only():
                raise LedgerError(
                    "Error cannot update endpoint when ledger is in read only mode"
                )

            nym = self.did_to_nym(did)

            attr_json = await self._construct_attr_json(
                endpoint, endpoint_type, all_exist_endpoints, routing_keys
            )

            with IndyErrorHandler("Exception building attribute request", LedgerError):
                request_json = await indy.ledger.build_attrib_request(
                    nym, nym, None, attr_json, None
                )

                if endorser_did and not write_ledger:
                    request_json = await indy.ledger.append_request_endorser(
                        request_json, endorser_did
                    )
                    resp = await self._submit(
                        request_json,
                        sign=True,
                        sign_did=public_info,
                        write_ledger=write_ledger,
                    )
                    if not write_ledger:
                        return {"signed_txn": resp}

            await self._submit(request_json, True, True)
            return True

        return False

    async def register_nym(
        self,
        did: str,
        verkey: str,
        alias: str = None,
        role: str = None,
        write_ledger: bool = True,
        endorser_did: str = None,
    ) -> Tuple[bool, dict]:
        """
        Register a nym on the ledger.

        Args:
            did: DID to register on the ledger.
            verkey: The verification key of the keypair.
            alias: Human-friendly alias to assign to the DID.
            role: For permissioned ledgers, what role should the new DID have.
        """
        if await self.is_ledger_read_only():
            raise LedgerError(
                "Error cannot register nym when ledger is in read only mode"
            )

        public_info = await self.get_wallet_public_did()
        if not public_info:
            raise WalletNotFoundError(
                f"Cannot register NYM to ledger: wallet {self.profile.name} "
                "has no public DID"
            )
        with IndyErrorHandler("Exception building nym request", LedgerError):
            request_json = await indy.ledger.build_nym_request(
                public_info.did, did, verkey, alias, role
            )
        if endorser_did and not write_ledger:
            request_json = await indy.ledger.append_request_endorser(
                request_json, endorser_did
            )
        resp = await self._submit(
            request_json, sign=True, sign_did=public_info, write_ledger=write_ledger
        )  # let ledger raise on insufficient privilege
        if not write_ledger:
            return True, {"signed_txn": resp}
        async with self.profile.session() as session:
            wallet = session.inject(BaseWallet)
            try:
                did_info = await wallet.get_local_did(did)
            except WalletNotFoundError:
                pass  # registering another user's NYM
            else:
                metadata = {**did_info.metadata, **DIDPosture.POSTED.metadata}
                await wallet.replace_local_did_metadata(did, metadata)
        return True, None

    async def get_nym_role(self, did: str) -> Role:
        """
        Return the role of the input public DID's NYM on the ledger.

        Args:
            did: DID to query for role on the ledger.
        """
        public_info = await self.get_wallet_public_did()
        public_did = public_info.did if public_info else None

        with IndyErrorHandler("Exception building get-nym request", LedgerError):
            request_json = await indy.ledger.build_get_nym_request(public_did, did)

        response_json = await self._submit(request_json)
        response = json.loads(response_json)
        nym_data = json.loads(response["result"]["data"])
        if not nym_data:
            raise BadLedgerRequestError(f"DID {did} is not public")

        return Role.get(nym_data["role"])

    def nym_to_did(self, nym: str) -> str:
        """Format a nym with the ledger's DID prefix."""
        if nym:
            # remove any existing prefix
            nym = self.did_to_nym(nym)
            return f"did:sov:{nym}"

    async def build_and_return_get_nym_request(
        self, submitter_did: Optional[str], target_did: str
    ) -> str:
        """Build GET_NYM request and return request_json."""
        with IndyErrorHandler("Exception building nym request", LedgerError):
            request_json = await indy.ledger.build_get_nym_request(
                submitter_did, target_did
            )
            return request_json

    async def submit_get_nym_request(self, request_json: str) -> str:
        """Submit GET_NYM request to ledger and return response_json."""
        response_json = await self._submit(request_json)
        return response_json

    async def rotate_public_did_keypair(self, next_seed: str = None) -> None:
        """
        Rotate keypair for public DID: create new key, submit to ledger, update wallet.

        Args:
            next_seed: seed for incoming ed25519 keypair (default random)
        """
        # generate new key
        public_info = await self.get_wallet_public_did()
        public_did = public_info.did
        async with self.profile.session() as session:
            wallet = session.inject(BaseWallet)
            verkey = await wallet.rotate_did_keypair_start(public_did, next_seed)

        # submit to ledger (retain role and alias)
        nym = self.did_to_nym(public_did)
        with IndyErrorHandler("Exception building nym request", LedgerError):
            request_json = await indy.ledger.build_get_nym_request(public_did, nym)

        response_json = await self._submit(request_json)
        data = json.loads((json.loads(response_json))["result"]["data"])
        if not data:
            raise BadLedgerRequestError(
                f"Ledger has no public DID for wallet {self.profile.name}"
            )
        seq_no = data["seqNo"]

        with IndyErrorHandler("Exception building get-txn request", LedgerError):
            txn_req_json = await indy.ledger.build_get_txn_request(None, None, seq_no)

<<<<<<< HEAD
            txn_resp_json = await self._submit(txn_req_json)
            txn_resp = json.loads(txn_resp_json)
            txn_resp_data = txn_resp["result"]["data"]
            if not txn_resp_data:
                raise BadLedgerRequestError(
                    f"Bad or missing ledger NYM transaction for DID {public_did}"
                )
            txn_data_data = txn_resp_data["txn"]["data"]
            role_token = Role.get(txn_data_data.get("role")).token()
            alias = txn_data_data.get("alias")
            await self.register_nym(public_did, verkey, alias, role_token)
=======
        txn_resp_json = await self._submit(txn_req_json)
        txn_resp = json.loads(txn_resp_json)
        txn_resp_data = txn_resp["result"]["data"]
        if not txn_resp_data:
            raise BadLedgerRequestError(
                f"Bad or missing ledger NYM transaction for DID {public_did}"
            )
        txn_data_data = txn_resp_data["txn"]["data"]
        role_token = Role.get(txn_data_data.get("role")).token()
        alias = txn_data_data.get("alias")
        await self.register_nym(public_did, verkey, role_token, alias)
>>>>>>> b9f4d7a5

        # update wallet
        async with self.profile.session() as session:
            wallet = session.inject(BaseWallet)
            await wallet.rotate_did_keypair_apply(public_did)

    async def get_txn_author_agreement(self, reload: bool = False) -> dict:
        """Get the current transaction author agreement, fetching it if necessary."""
        if not self.pool.taa_cache or reload:
            self.pool.taa_cache = await self.fetch_txn_author_agreement()
        return self.pool.taa_cache

    async def fetch_txn_author_agreement(self) -> dict:
        """Fetch the current AML and TAA from the ledger."""
        public_info = await self.get_wallet_public_did()
        public_did = public_info.did if public_info else None

        get_aml_req = await indy.ledger.build_get_acceptance_mechanisms_request(
            public_did, None, None
        )
        response_json = await self._submit(get_aml_req, sign_did=public_info)
        aml_found = (json.loads(response_json))["result"]["data"]

        get_taa_req = await indy.ledger.build_get_txn_author_agreement_request(
            public_did, None
        )
        response_json = await self._submit(get_taa_req, sign_did=public_info)
        taa_found = (json.loads(response_json))["result"]["data"]
        taa_required = bool(taa_found and taa_found["text"])
        if taa_found:
            taa_found["digest"] = self.taa_digest(
                taa_found["version"], taa_found["text"]
            )

        return {
            "aml_record": aml_found,
            "taa_record": taa_found,
            "taa_required": taa_required,
        }

    async def get_indy_storage(self) -> IndySdkStorage:
        """Get an IndySdkStorage instance for the current wallet."""
        return IndySdkStorage(self.profile.wallet)

    def taa_rough_timestamp(self) -> int:
        """Get a timestamp accurate to the day.

        Anything more accurate is a privacy concern.
        """
        return int(datetime.combine(date.today(), datetime.min.time()).timestamp())

    async def accept_txn_author_agreement(
        self, taa_record: dict, mechanism: str, accept_time: int = None
    ):
        """Save a new record recording the acceptance of the TAA."""
        if not accept_time:
            accept_time = self.taa_rough_timestamp()
        acceptance = {
            "text": taa_record["text"],
            "version": taa_record["version"],
            "digest": taa_record["digest"],
            "mechanism": mechanism,
            "time": accept_time,
        }
        record = StorageRecord(
            TAA_ACCEPTED_RECORD_TYPE,
            json.dumps(acceptance),
            {"pool_name": self.pool.name},
        )
        storage = await self.get_indy_storage()
        await storage.add_record(record)
        if self.pool.cache:
            cache_key = (
                TAA_ACCEPTED_RECORD_TYPE
                + "::"
                + self.profile.name
                + "::"
                + self.pool.name
                + "::"
            )
            await self.pool.cache.set(cache_key, acceptance, self.pool.cache_duration)

    async def get_latest_txn_author_acceptance(self) -> dict:
        """Look up the latest TAA acceptance."""
        cache_key = (
            TAA_ACCEPTED_RECORD_TYPE
            + "::"
            + self.profile.name
            + "::"
            + self.pool.name
            + "::"
        )
        acceptance = self.pool.cache and await self.pool.cache.get(cache_key)
        if not acceptance:
            storage = await self.get_indy_storage()
            tag_filter = {"pool_name": self.pool.name}
            found = await storage.find_all_records(TAA_ACCEPTED_RECORD_TYPE, tag_filter)
            if found:
                records = list(json.loads(record.value) for record in found)
                records.sort(key=lambda v: v["time"], reverse=True)
                acceptance = records[0]
            else:
                acceptance = {}
            if self.pool.cache:
                await self.pool.cache.set(
                    cache_key, acceptance, self.pool.cache_duration
                )
        return acceptance

    async def get_revoc_reg_def(self, revoc_reg_id: str) -> dict:
        """Get revocation registry definition by ID; augment with ledger timestamp."""
        public_info = await self.get_wallet_public_did()
        try:
            fetch_req = await indy.ledger.build_get_revoc_reg_def_request(
                public_info and public_info.did, revoc_reg_id
            )
            response_json = await self._submit(fetch_req, sign_did=public_info)
            (
                found_id,
                found_def_json,
            ) = await indy.ledger.parse_get_revoc_reg_def_response(response_json)
            found_def = json.loads(found_def_json)
            found_def["txnTime"] = json.loads(response_json)["result"]["txnTime"]

        except IndyError as e:
            LOGGER.error(
                f"get_revoc_reg_def failed with revoc_reg_id={revoc_reg_id} - "
                f"{e.error_code}: {getattr(e, 'message', '[no message]')}"
            )
            raise e

        assert found_id == revoc_reg_id
        return found_def

    async def get_revoc_reg_entry(self, revoc_reg_id: str, timestamp: int):
        """Get revocation registry entry by revocation registry ID and timestamp."""
        public_info = await self.get_wallet_public_did()
        with IndyErrorHandler("Exception fetching rev reg entry", LedgerError):
            try:
                fetch_req = await indy.ledger.build_get_revoc_reg_request(
                    public_info and public_info.did, revoc_reg_id, timestamp
                )
                response_json = await self._submit(fetch_req, sign_did=public_info)
                (
                    found_id,
                    found_reg_json,
                    ledger_timestamp,
                ) = await indy.ledger.parse_get_revoc_reg_response(response_json)
            except IndyError as e:
                LOGGER.error(
                    f"get_revoc_reg_entry failed with revoc_reg_id={revoc_reg_id} - "
                    f"{e.error_code}: {getattr(e, 'message', '[no message]')}"
                )
                raise e
        assert found_id == revoc_reg_id
        return json.loads(found_reg_json), ledger_timestamp

    async def get_revoc_reg_delta(
        self, revoc_reg_id: str, fro=0, to=None
    ) -> Tuple[dict, int]:
        """
        Look up a revocation registry delta by ID.

        :param revoc_reg_id revocation registry id
        :param fro earliest EPOCH time of interest
        :param to latest EPOCH time of interest

        :returns delta response, delta timestamp
        """
        if to is None:
            to = int(time())
        public_info = await self.get_wallet_public_did()
        with IndyErrorHandler("Exception building rev reg delta request", LedgerError):
            fetch_req = await indy.ledger.build_get_revoc_reg_delta_request(
                public_info and public_info.did,
                revoc_reg_id,
                0 if fro == to else fro,
                to,
            )
        response_json = await self._submit(fetch_req, sign_did=public_info)
        with IndyErrorHandler(
            (
                "Exception parsing rev reg delta response "
                "(interval ends before rev reg creation?)"
            ),
            LedgerError,
        ):
            (
                found_id,
                found_delta_json,
                delta_timestamp,
            ) = await indy.ledger.parse_get_revoc_reg_delta_response(response_json)
            assert found_id == revoc_reg_id
        return json.loads(found_delta_json), delta_timestamp

    async def send_revoc_reg_def(
        self,
        revoc_reg_def: dict,
        issuer_did: str = None,
        write_ledger: bool = True,
        endorser_did: str = None,
    ) -> dict:
        """Publish a revocation registry definition to the ledger."""
        # NOTE - issuer DID could be extracted from the revoc_reg_def ID
        if issuer_did:
            async with self.profile.session() as session:
                wallet = session.inject(BaseWallet)
                did_info = await wallet.get_local_did(issuer_did)
        else:
            did_info = await self.get_wallet_public_did()
        if not did_info:
            raise LedgerTransactionError(
                "No issuer DID found for revocation registry definition"
            )
        with IndyErrorHandler("Exception building rev reg def", LedgerError):
            request_json = await indy.ledger.build_revoc_reg_def_request(
                did_info.did, json.dumps(revoc_reg_def)
            )

        if endorser_did and not write_ledger:
            request_json = await indy.ledger.append_request_endorser(
                request_json, endorser_did
            )
        resp = await self._submit(
            request_json, True, sign_did=did_info, write_ledger=write_ledger
        )

        return {"result": resp}

    async def send_revoc_reg_entry(
        self,
        revoc_reg_id: str,
        revoc_def_type: str,
        revoc_reg_entry: dict,
        issuer_did: str = None,
        write_ledger: bool = True,
        endorser_did: str = None,
    ) -> dict:
        """Publish a revocation registry entry to the ledger."""
        if issuer_did:
            async with self.profile.session() as session:
                wallet = session.inject(BaseWallet)
                did_info = await wallet.get_local_did(issuer_did)
        else:
            did_info = await self.get_wallet_public_did()
        if not did_info:
            raise LedgerTransactionError(
                "No issuer DID found for revocation registry entry"
            )
        with IndyErrorHandler("Exception building rev reg entry", LedgerError):
            request_json = await indy.ledger.build_revoc_reg_entry_request(
                did_info.did, revoc_reg_id, revoc_def_type, json.dumps(revoc_reg_entry)
            )

        if endorser_did and not write_ledger:
            request_json = await indy.ledger.append_request_endorser(
                request_json, endorser_did
            )
        resp = await self._submit(
            request_json, True, sign_did=did_info, write_ledger=write_ledger
        )

        return {"result": resp}<|MERGE_RESOLUTION|>--- conflicted
+++ resolved
@@ -931,19 +931,6 @@
         with IndyErrorHandler("Exception building get-txn request", LedgerError):
             txn_req_json = await indy.ledger.build_get_txn_request(None, None, seq_no)
 
-<<<<<<< HEAD
-            txn_resp_json = await self._submit(txn_req_json)
-            txn_resp = json.loads(txn_resp_json)
-            txn_resp_data = txn_resp["result"]["data"]
-            if not txn_resp_data:
-                raise BadLedgerRequestError(
-                    f"Bad or missing ledger NYM transaction for DID {public_did}"
-                )
-            txn_data_data = txn_resp_data["txn"]["data"]
-            role_token = Role.get(txn_data_data.get("role")).token()
-            alias = txn_data_data.get("alias")
-            await self.register_nym(public_did, verkey, alias, role_token)
-=======
         txn_resp_json = await self._submit(txn_req_json)
         txn_resp = json.loads(txn_resp_json)
         txn_resp_data = txn_resp["result"]["data"]
@@ -955,7 +942,6 @@
         role_token = Role.get(txn_data_data.get("role")).token()
         alias = txn_data_data.get("alias")
         await self.register_nym(public_did, verkey, role_token, alias)
->>>>>>> b9f4d7a5
 
         # update wallet
         async with self.profile.session() as session:
